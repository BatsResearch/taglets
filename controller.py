--- conflicted
+++ resolved
@@ -75,13 +75,7 @@
 
     def get_task(self):
         task_names = self.api.get_available_tasks()
-<<<<<<< HEAD
-        task_name = task_names[1]  # Image classification task
-        task_name = task_names[0]  # FIXME: MODIFIED
-=======
-        print(task_names)
         task_name = task_names[0]  # Image classification task
->>>>>>> 64dce21f
         self.api.create_session(task_name)
         task_metadata = self.api.get_task_metadata(task_name)
 
@@ -208,17 +202,8 @@
 
     def submit_predictions(self, predictions):
         submit_status = self.api.submit_prediction(predictions)
-        #print(submit_status)
-        session_status = self.api.get_session_status()
-<<<<<<< HEAD
-        #print(session_status)
+        session_status = self.api.get_session_status()
         print("Checkpoint scores", session_status['checkpoint_scores'])
-=======
-        # print(session_status)
-        # print("Checkpoint scores", session_status['checkpoint_scores'])
-        # for i in session_status:
-        #     print(i)
->>>>>>> 64dce21f
         print("Phase:", session_status['pair_stage'])
 
 
