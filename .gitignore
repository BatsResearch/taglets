--- conflicted
+++ resolved
@@ -147,9 +147,6 @@
 
 # Pyre type checker
 .pyre/
-<<<<<<< HEAD
-.idea
-=======
 .idea
 
 # Data
@@ -160,5 +157,4 @@
 # Saved models
 /trained_models
 /taglets/trained_models
-/test/trained_models/*
->>>>>>> 77b3fc09
+/test/trained_models/*