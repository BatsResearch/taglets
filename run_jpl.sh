#!/usr/bin/env bash

<<<<<<< HEAD
accelerate launch --config_file ./accelerate_config.yml ./run_jpl.py --batch_size 64 --mode dev --simple_version false --folder development
=======
gpu_array=($LWLL_TA1_GPUS)
if [[ -z $LWLL_TA1_GPUS || $LWLL_TA1_GPUS == "all" ]]; then
    sed -i "/num_processes:/c\num_processes: $(nvidia-smi --list-gpus | wc -l)" accelerate_config.yml
else
    sed -i "/num_processes:/c\num_processes: ${#gpu_array[@]}" accelerate_config.yml
fi

accelerate launch --config_file ./accelerate_config.yml ./run_jpl.py --mode prod --simple_version false --folder evaluation
>>>>>>> d67e3071
<|MERGE_RESOLUTION|>--- conflicted
+++ resolved
@@ -1,8 +1,5 @@
 #!/usr/bin/env bash
 
-<<<<<<< HEAD
-accelerate launch --config_file ./accelerate_config.yml ./run_jpl.py --batch_size 64 --mode dev --simple_version false --folder development
-=======
 gpu_array=($LWLL_TA1_GPUS)
 if [[ -z $LWLL_TA1_GPUS || $LWLL_TA1_GPUS == "all" ]]; then
     sed -i "/num_processes:/c\num_processes: $(nvidia-smi --list-gpus | wc -l)" accelerate_config.yml
@@ -10,5 +7,4 @@
     sed -i "/num_processes:/c\num_processes: ${#gpu_array[@]}" accelerate_config.yml
 fi
 
-accelerate launch --config_file ./accelerate_config.yml ./run_jpl.py --mode prod --simple_version false --folder evaluation
->>>>>>> d67e3071
+accelerate launch --config_file ./accelerate_config.yml ./run_jpl.py --mode prod --simple_version false --folder evaluation