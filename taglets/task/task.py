import copy
import torch
import torchvision.models as models


class Task:
    """
    A class defining an image classification task
    """
    def __init__(self, name, classes, input_shape, labeled_train_data, unlabeled_train_data, validation_data,
<<<<<<< HEAD
                 batch_size=128, whitelist=None, scads_path=None, scads_embedding_path=None, unlabeled_test_data=None,
                 unlabeled_train_labels=None, test_data=None, test_labels=None, video_classification=False):
=======
                 batch_size=128, whitelist=None, scads_path=None, scads_embedding_path=None,
                 processed_scads_embedding_path=None, unlabeled_test_data=None, unlabeled_train_labels=None,
                 video_classification=False):
>>>>>>> b058b880
        """
        Create a new Task

        :param name: a human-readable name for this task
        :param classes: list of SCADS node IDs
        :param labeled_train_data: DataLoader for labeled training data
        :param unlabeled_train_data: DataLoader for unlabeled training data
        :param validation_data: DataLoader for labeled validation data
        """
        self.name = name
        self.description = ''
        self.classes = classes
        self.input_shape = input_shape
        self.labeled_train_data = labeled_train_data
        self.unlabeled_train_data = unlabeled_train_data
        self.validation_data = validation_data
        self.batch_size = batch_size
        self.scads_path = scads_path
        self.scads_embedding_path = scads_embedding_path
        self.processed_scads_embedding_path = processed_scads_embedding_path
        self.unlabeled_test_data = unlabeled_test_data
        self.unlabeled_train_labels = unlabeled_train_labels
        self.test_data = test_data
        self.test_labels = test_labels
        self.video_classification = video_classification

        self.initial = models.resnet50(pretrained=True)
        self.initial.fc = torch.nn.Identity()
        self.whitelist = whitelist

    def get_labeled_train_data(self):
        return self.labeled_train_data

    def get_unlabeled_data(self, train=True):
        if self.unlabeled_test_data is not None and not train:
            return self.unlabeled_test_data
        else:
            return self.unlabeled_train_data

    def get_validation_data(self):
        return self.validation_data

    def set_initial_model(self, initial):
        """
        Sets an initial model on the task that will be used as the architecture
        and initial weights of models created for the task, including taglets and
        the end model

        :param initial: the initial model
        """
        self.initial = initial

    def get_initial_model(self):
        """
        Returns a deep copy of the task's initial model

        :return: copy of the initial model, or None if no model is set
        """
        if self.initial is None:
            return None
        else:
            return copy.deepcopy(self.initial)<|MERGE_RESOLUTION|>--- conflicted
+++ resolved
@@ -8,14 +8,9 @@
     A class defining an image classification task
     """
     def __init__(self, name, classes, input_shape, labeled_train_data, unlabeled_train_data, validation_data,
-<<<<<<< HEAD
-                 batch_size=128, whitelist=None, scads_path=None, scads_embedding_path=None, unlabeled_test_data=None,
-                 unlabeled_train_labels=None, test_data=None, test_labels=None, video_classification=False):
-=======
                  batch_size=128, whitelist=None, scads_path=None, scads_embedding_path=None,
                  processed_scads_embedding_path=None, unlabeled_test_data=None, unlabeled_train_labels=None,
-                 video_classification=False):
->>>>>>> b058b880
+                 test_data=None, test_labels=None, video_classification=False):
         """
         Create a new Task
 
