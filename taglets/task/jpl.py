--- conflicted
+++ resolved
@@ -427,11 +427,7 @@
         labeled_dataset, val_dataset = self.jpl_storage.get_labeled_dataset(checkpoint_num)
         unlabeled_dataset = self.jpl_storage.get_unlabeled_dataset()
         task = Task(self.jpl_storage.name,
-<<<<<<< HEAD
                     labels_to_concept_ids(self.jpl_storage.classes),
-=======
-                    self.jpl_storage.classes, # TODO: Turn this into a list of ConceptNet IDs
->>>>>>> 75e3f683
                     (224, 224),
                     labeled_dataset,
                     unlabeled_dataset,
