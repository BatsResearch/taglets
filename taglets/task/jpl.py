--- conflicted
+++ resolved
@@ -1,12 +1,8 @@
-<<<<<<< HEAD
-=======
 import os
 gpu_list = os.getenv("LWLL_TA1_GPUS")
 if gpu_list is not None and gpu_list != "all":
     gpu_list = [x for x in gpu_list.split(" ")]
     os.environ['CUDA_VISIBLE_DEVICES'] = ",".join(gpu_list)
-import argparse
->>>>>>> b04f3ad1
 import logging
 import sys
 import time
@@ -21,7 +17,6 @@
 from ..controller import Controller
 from .utils import labels_to_concept_ids
 import linecache
-import click
 from pathlib import Path
 
 
