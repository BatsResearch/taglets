import os
import time
import logging
import argparse
import json
import requests
from pathlib import Path

from accelerate import Accelerator
accelerator = Accelerator()
import torch
import numpy as np
import pandas as pd
import torchvision.models as models
import torchvision.transforms as transforms

from ..task import Task
from ..data import CustomImageDataset, CustomVideoDataset
from ..controller import Controller
from .utils import labels_to_concept_ids
from ..active import RandomActiveLearning, LeastConfidenceActiveLearning
from ..scads import Scads


gpu_list = os.getenv("LWLL_TA1_GPUS")
if gpu_list is not None and gpu_list != "all":
    gpu_list = [x for x in gpu_list.split(" ")]
    print(gpu_list)
    os.environ['CUDA_VISIBLE_DEVICES'] = ",".join(gpu_list)

log = logging.getLogger(__name__)


class JPL:
    """
    A class to interact with JPL-like APIs.
    """
    def __init__(self, api_url, team_secret, gov_team_secret, dataset_type):
        """
        Create a new JPL object.
        """

        self.team_secret = team_secret
        self.gov_team_secret = gov_team_secret
        self.url = api_url 
        self.session_token = ''
        self.data_type = dataset_type
        self.saved_api_response_dir = os.path.join(os.path.dirname(os.path.abspath(__file__)), 'saved_api_response')

    def get_available_tasks(self, problem_type):
        """
        Get all available tasks.
        :return: A list of tasks (problems)
        """
        headers = {'user_secret': self.team_secret,
                   'govteam_secret': self.gov_team_secret
                   }
        r = requests.get(self.url + "/list_tasks", headers=headers)
        task_list = r.json()['tasks']

        subset_tasks = []
        for _task in task_list:
            r = requests.get(self.url+"/task_metadata/"+_task, headers=headers)
            task_metadata = r.json()
            if task_metadata['task_metadata']['problem_type'] == problem_type:
                subset_tasks.append(_task)
        return subset_tasks

    def get_task_metadata(self, task_name):
        """
        Get metadata about a task.
        :param task_name: The name of the task (problem)
        :return: The task metadata
        """
        headers = {'user_secret': self.team_secret,
                   'govteam_secret': self.gov_team_secret}
        
        r = requests.get(self.url + "/task_metadata/" + task_name, headers=headers)
        return r.json()['task_metadata']

    def create_session(self, task_name):
        """
        Create a new session.
        :param task_name: The name of the task (problem
        :return: None
        """
        headers = {'user_secret': self.team_secret,
                   'govteam_secret': self.gov_team_secret}
        session_json = {'session_name': 'testing', 'data_type': self.data_type, 'task_id': task_name}
        
        response = self.post_only_once("auth/create_session", headers, session_json)

        session_token = response['session_token']
        self.session_token = session_token

    def skip_checkpoint(self):
        """ Skip checkpoint.

        :return: session status after skipping checkpoint
        """
        headers = {'user_secret': self.team_secret,
                   'govteam_secret': self.gov_team_secret,
                   'session_token': self.session_token}
        requests.get(self.url + "/skip_checkpoint", headers=headers)
        # if 'Session_Status' in r.json():
        #     return r.json()['Session_Status']
        # else:
        #     return {}

    def get_session_status(self):
        """
        Get the session status.
        :return: The session status
        """
        headers = {'user_secret': self.team_secret,
                   'govteam_secret': self.gov_team_secret,
                   'session_token': self.session_token}
        r = requests.get(self.url + "/session_status", headers=headers)
        if 'Session_Status' in r.json():
            return r.json()['Session_Status']
        else:
            return {}

    def get_initial_seed_labels(self, video=False):
        """
        Get seed labels.
        :return: A list of lists with name and label e.g., ['2', '1.png'], ['7', '2.png'], etc.
        """

        log.info('Request seed labels.')
        headers = {'user_secret': self.team_secret,
                   'govteam_secret': self.gov_team_secret,
                   'session_token': self.session_token}
        log.debug(f"HEADERS: {headers}")
        response = self.get_only_once("seed_labels", headers)
        labels = response['Labels']
<<<<<<< HEAD
        log.info(f"NUMBER OF LABELED DATA: {len(labels)}")
=======
        #log.info(f"NUMBER OF LABELED DATA: {len(labels)}")

>>>>>>> a5311580
        if video:
            seed_labels = []
            dictionary_clips = {}
            for clip in labels:
                action_frames = [str(i)+'.jpg' for i in range(clip['start_frame'], clip['end_frame'])]
                dictionary_clips[clip["id"]] = action_frames
                seed_labels.append([clip["class"], clip["id"]])
            return seed_labels, dictionary_clips

        else:
            seed_labels = []
            for image in labels:
                seed_labels.append([image["class"], image["id"]])
            return seed_labels, None

    def deactivate_session(self, deactivate_session):
        if accelerator.is_local_main_process:
            headers_active_session = {'user_secret': self.team_secret,
                                      'govteam_secret': self.gov_team_secret,
                                      'session_token': self.session_token}
    
            r = requests.post(self.url + "/deactivate_session",
                              json={'session_token': deactivate_session},
                              headers=headers_active_session)

    def request_label(self, query, video=False):
        """
        Get labels of requested examples.

        :param query: A dictionary where the key is 'example_ids', and the value is a list of filenames.
        For example:
        query = {
            'example_ids': [
                '45781.png',
                '40214.png',
                '49851.png',
            ]
        }

        :return: A list of lists containing labels and names.
        For example:
         [['7','56392.png'], ['8','3211.png'], ['4','19952.png']]
        """
        log.debug(f"Query for new labels: {type(query['example_ids'][0])}")
        headers = {'user_secret': self.team_secret,
                   'govteam_secret': self.gov_team_secret,
                   'session_token': self.session_token}
        response = self.post_only_once("query_labels", headers, query)
        labels = response['Labels']
        log.debug(f"NUM OF NEW RAW RETRIEVED LABELS: {len(labels)}")

        if video:
            labels_list = []
            dictionary_clips = {}
            for clip in labels:
                action_frames = [str(i)+'.jpg' for i in range(clip['start_frame'], clip['end_frame'])]
                dictionary_clips[clip["id"]] = action_frames
                labels_list.append([clip["class"], clip["id"]])
            return labels_list, dictionary_clips
        else:
            labels_list = []
            for image in labels:
                labels_list.append([image["class"], image["id"]])
            return labels_list, None

    def submit_prediction(self, predictions):
        """
        Submit predictions on test images.

        :param predictions: A dictionary containing test image names and corresponding labels.
        For example:
        predictions = {'id': ['6831.png', '1186.png', '8149.png', '4773.png', '3752.png'],
                       'label': ['9', '6', '9', '2', '10']}
        :return: The session status after submitting prediction
        """
        headers = {'user_secret': self.team_secret,
                   'govteam_secret': self.gov_team_secret,
                   'session_token': self.session_token}
        predictions_json={'predictions': predictions}
        return self.post_only_once('submit_predictions', headers, predictions_json)
        
    def deactivate_all_sessions(self):
        headers_session = {'user_secret': self.team_secret,
                           'govteam_secret': self.gov_team_secret}
        r = requests.get(self.url + "/list_active_sessions", headers=headers_session)
        active_sessions = r.json()['active_sessions']
        for session_token in active_sessions:
            self.deactivate_session(session_token)

    def post_only_once(self, command, headers, posting_json):
        if accelerator.is_local_main_process:
            r = requests.post(self.url + "/" + command, json=posting_json, headers=headers)
            with open(os.path.join(self.saved_api_response_dir, command.replace("/", "_") + "_response.json"), "w") as f:
                json.dump(r.json(), f)
        accelerator.wait_for_everyone()
        with open(os.path.join(self.saved_api_response_dir, command.replace("/", "_") + "_response.json"), "r") as f:
            response = json.load(f)
        return response
    
    def get_only_once(self, command, headers):
        if accelerator.is_local_main_process:
            r = requests.get(self.url + "/" + command, headers=headers)
            with open(os.path.join(self.saved_api_response_dir, command.replace("/", "_") + "_response.json"), "w") as f:
                json.dump(r.json(), f)
        accelerator.wait_for_everyone()
        with open(os.path.join(self.saved_api_response_dir, command.replace("/", "_") + "_response.json"), "r") as f:
            response = json.load(f)
        return response
    
class JPLStorage:
    def __init__(self, task_name, metadata):
        """
        Create a new Task.
        :param metadata: The metadata of the Task.
        """
        self.name = task_name
        self.description = ''
        self.problem_type = metadata['problem_type']
        if self.problem_type == 'video_classification':
            self.video = True
            log.info("We are running the video classification task")
        else: 
            self.video = False
            log.info("We are running the image classification task")
        self.task_id = metadata['task_id']
        self.classes = []
        self.evaluation_meta_path = "path to meta data for test videos"
        self.evaluation_image_path = "path to test images"
        self.unlabeled_image_path = "path to unlabeled images"
        self.unlabeled_meta_path = "path to meta data for train videos"
        self.labeled_images = []  # A list of tuples with name and label e.g., ['1.png', '2'], ['2.png', '7'], etc.
        self.dictionary_clips = None
        self.number_of_channels = None
        self.train_data_loader = None
        self.phase = None  # base or adaptation
        self.pretrained = None  # can load from pretrained models on ImageNet
        self.whitelist = metadata['whitelist']

        self.label_map = {}
    
    def add_labeled_images(self, new_labeled_images):
        """
        Add new labeled images to the Task.
        :param new_labeled_images: A list of lists containing the name of an image and their labels
        :return: None
        """
        self.labeled_images.extend(new_labeled_images)
        
    def set_image_path(self, dataset_dir, dataset_name, data_type, video=False):
        """
        Set self.evaluation_image_path and self.unlabeled_image_path with the given dataset_dir
        :param dataset_dir: the directory to the dataset
        :param data_type: 'sample' or 'full'
        :return:
        """
        
        self.unlabeled_image_path = os.path.join(dataset_dir,
                                                 dataset_name,
                                                 dataset_name + "_" + data_type,
                                                 "train")
        self.all_train_labels_path = os.path.join(dataset_dir,
                                            '..',
                                            'external',
                                            dataset_name,
                                            "labels" + "_" + data_type,
                                            "labels_train.feather")
        self.test_labels_path = os.path.join(dataset_dir,
                                                  '..',
                                                  'external',
                                                  dataset_name,
                                                  "labels" + "_" + data_type,
                                                  "labels_test.feather")
        if video:
            self.evaluation_image_path = os.path.join(dataset_dir,
                                                      dataset_name,
                                                      dataset_name + "_" + data_type,
                                                      "test")
            self.evaluation_meta_path = os.path.join(dataset_dir,
                                                     dataset_name,
                                                     "labels" + "_" + data_type,
                                                     "meta_test.feather")
            self.unlabeled_meta_path = os.path.join(dataset_dir,
                                                    dataset_name,
                                                    "labels" + "_" + data_type,
                                                    "meta_train.feather")

        else:
            self.evaluation_image_path = os.path.join(dataset_dir,
                                                      dataset_name,
                                                      dataset_name + "_" + data_type,
                                                      "test")
    
    def transform_image(self, train=True):
        """
        Get the transform to be used on an image.
        :return: A transform
        """
        data_mean = [0.485, 0.456, 0.406]
        data_std = [0.229, 0.224, 0.225]
        # Remember to check it for video and eval
        if train:
            return transforms.Compose([
                transforms.RandomResizedCrop((224, 224), scale=(0.8, 1.0)),
                transforms.RandomHorizontalFlip(),
                transforms.ToTensor(),
                transforms.Normalize(mean=data_mean, std=data_std)
            ])
        else:
            return transforms.Compose([
                transforms.Resize((224, 224)),
                transforms.ToTensor(),
                transforms.Normalize(mean=data_mean, std=data_std)
            ])

    def get_labeled_images_list(self):
        """get list of image names and labels"""

        image_labels, image_names = list(zip(*self.labeled_images))

        return image_names, image_labels

    def get_unlabeled_image_names(self, dictionary_clips=None, video=False):
        """return list of name of unlabeled images"""
        
        if video: 
            labeled_clip_names = list(dictionary_clips.keys())
            train_meta = pd.read_feather(self.unlabeled_meta_path)
            unlabeled_clip_names = []
            for clip in train_meta.iterrows(): 
                row = clip[1]['id']
                if row not in labeled_clip_names:
                    unlabeled_clip_names.append(int(row))
            return unlabeled_clip_names

        else:
            labeled_image_names = [img_name for label, img_name in self.labeled_images]
            
            unlabeled_image_names = []
            for img in os.listdir(self.unlabeled_image_path):
                if img not in labeled_image_names:
                    unlabeled_image_names.append(img)
            return unlabeled_image_names

    def get_evaluation_image_names(self, video=False):

        if video:
            test_meta = pd.read_feather(self.evaluation_meta_path)
            evaluation_image_names = test_meta['id'].tolist()
        else:
            evaluation_image_names = []
            for img in os.listdir(self.evaluation_image_path):
                evaluation_image_names.append(img)
        return evaluation_image_names

    def get_labeled_dataset(self, checkpoint_num, dictionary_clips, video=False):
        """
        Get training, validation, and testing data loaders from labeled data.
        :return: Training, validation, and testing data loaders
        """
        
        image_names, image_labels = self.get_labeled_images_list()
        image_paths = [os.path.join(self.unlabeled_image_path, str(image_name)) for image_name in image_names]
        
        if video:
            paths_dictionary_clips = {}
            for clip, frames in dictionary_clips.items():
                paths_dictionary_clips[clip] = [os.path.join(self.unlabeled_image_path, str(f)) for f in frames]
            dictionary_clips = paths_dictionary_clips
        else:
            dictionary_clips = None
        
        image_paths = np.asarray(image_paths)
        image_labels = np.asarray(image_labels)

        if checkpoint_num >= 4:
            # 80% for training, 20% for validation
            train_percent = 0.8
            num_data = len(image_paths)
            indices = list(range(num_data))
            train_split = int(np.floor(train_percent * num_data))
            np.random.shuffle(indices)
            train_idx = indices[:train_split]
            val_idx = indices[train_split:]
        else:
            train_idx = list(range(len(image_paths)))
            val_idx = []
        
        if self.video:
            train_dataset = CustomVideoDataset(image_paths[train_idx],
                                               labels=image_labels[train_idx],
                                               label_map=self.label_map,
                                               transform=self.transform_image(train=True),
                                               clips_dictionary=dictionary_clips)
            if len(val_idx) != 0:
                val_dataset = CustomVideoDataset(image_paths[val_idx],
                                                 labels=image_labels[val_idx],
                                                 label_map=self.label_map,
                                                 transform=self.transform_image(train=False),
                                                 clips_dictionary=dictionary_clips)
            else:
                val_dataset = None
        else:
            train_dataset = CustomImageDataset(image_paths[train_idx],
                                               labels=image_labels[train_idx],
                                               label_map=self.label_map,
                                               transform=self.transform_image(train=True))
            if len(val_idx) != 0:
                val_dataset = CustomImageDataset(image_paths[val_idx],
                                                 labels=image_labels[val_idx],
                                                 label_map=self.label_map,
                                                 transform=self.transform_image(train=False))
            else:
                val_dataset = None

        return train_dataset, val_dataset

    def get_unlabeled_dataset(self, train=True, video=False):
        """
        Get a data loader from unlabeled data.
        :return: A data loader containing unlabeled data
        """
        
        transform = self.transform_image(train=train)
        
        if video:
            image_paths = []
            dictionary_clips = {}
            train_meta = pd.read_feather(self.unlabeled_meta_path)
            for clip in train_meta.iterrows():
                row = clip[1]
                action_frames = [os.path.join(self.unlabeled_image_path, str(i)+'.jpg')
                                 for i in range(row['start_frame'], row['end_frame'])]
                dictionary_clips[row["id"]] = action_frames
                image_paths.append(os.path.join(self.unlabeled_image_path, str(row["id"])))
        else:
            image_names = self.get_unlabeled_image_names(None, video)
            
            image_paths = [os.path.join(self.unlabeled_image_path, image_name) for image_name in image_names]
            dictionary_clips = None
        
        if len(image_paths) == 0:
            return None
        else:
            if self.video:
                return CustomVideoDataset(image_paths,
                                          transform=transform,
                                          clips_dictionary=dictionary_clips)
            else:
                return CustomImageDataset(image_paths,
                                          transform=transform)

    def get_evaluation_dataset(self, video=False):
        """
        Get a data loader from evaluation/test data.
        :return: A data loader containing unlabeled data
        """
        transform = self.transform_image(train=False)
        
        if video:
            image_paths = []
            dictionary_clips = {}
            test_meta = pd.read_feather(self.evaluation_meta_path)
            for clip in test_meta.iterrows():
                row = clip[1]
                action_frames = [os.path.join(self.evaluation_image_path, str(i)+'.jpg')
                                 for i in range(row['start_frame'], row['end_frame'])]
                dictionary_clips[row["id"]] = action_frames
                image_paths.append(os.path.join(self.evaluation_image_path, str(row["id"])))

        else:
            evaluation_image_names = []
            for img in os.listdir(self.evaluation_image_path):
                evaluation_image_names.append(img)
            image_paths = [os.path.join(self.evaluation_image_path, image_name)
                           for image_name in evaluation_image_names]
            dictionary_clips = None
        
        if self.video:
            return CustomVideoDataset(image_paths,
                                      transform=transform,
                                      clips_dictionary=dictionary_clips)
        else:
            return CustomImageDataset(image_paths,
                                      transform=transform)
        
    def get_true_labels(self, split, mode):
        if mode == 'prod':
            return None
        if split == 'train':
            df = pd.read_feather(self.all_train_labels_path)
        else:
            df = pd.read_feather(self.test_labels_path)
        
        # convert string labels to int labels
        mapped_label_col = df['class'].map(self.label_map)
        df['class'] = mapped_label_col
        
        # turn Dataframe into a dict
        df = df.set_index('id')
        labels_dict = df.to_dict()['class']

        # get a list of corresponding labels
        if split == 'train':
            image_names = self.get_unlabeled_image_names()
        else:
            image_names = self.get_evaluation_image_names()
        labels = [labels_dict[image_name] for image_name in image_names]
        return labels


class JPLRunner:
    def __init__(self, dataset_type, problem_type, dataset_dir, api_url, problem_task, team_secret, gov_team_secret,
                 data_paths, mode, simple_run, batch_size, testing=False):

        self.dataset_dir = dataset_dir
        self.problem_type = problem_type
        if self.problem_type == 'video_classification':
            self.video = True
        else: 
            self.video = False
        self.api = JPL(api_url, team_secret, gov_team_secret, dataset_type)
        self.api.data_type = dataset_type
        self.problem_task = problem_task
        self.data_paths = data_paths
        self.jpl_storage, self.num_base_checkpoints, self.num_adapt_checkpoints = self.get_jpl_information()
        self.random_active_learning = RandomActiveLearning()
        self.confidence_active_learning = LeastConfidenceActiveLearning()

        self.initial_model = models.resnet50(pretrained=True)
        self.initial_model.fc = torch.nn.Identity()

        self.testing = testing
        self.mode = mode
        self.simple_run = simple_run
        self.batch_size = batch_size

    def get_jpl_information(self):
        # Elaheh: (need change in eval) choose image classification task you would like. Now there are four tasks
        image_classification_task = self.problem_task
        jpl_task_name = image_classification_task
        self.api.create_session(jpl_task_name)
        jpl_task_metadata = self.api.get_task_metadata(jpl_task_name)
        log.info(f"Task metadata: {jpl_task_metadata}")

        if self.api.data_type == 'full':
            num_base_checkpoints = len(jpl_task_metadata['base_label_budget_full'])
            num_adapt_checkpoints = len(jpl_task_metadata['adaptation_label_budget_full'])
        else:
            num_base_checkpoints = len(jpl_task_metadata['base_label_budget_sample'])
            num_adapt_checkpoints = len(jpl_task_metadata['adaptation_label_budget_sample'])

        jpl_storage = JPLStorage(jpl_task_name, jpl_task_metadata)

        return jpl_storage, num_base_checkpoints, num_adapt_checkpoints

    def update_jpl_information(self):
        session_status = self.api.get_session_status()

        current_dataset = session_status['current_dataset']

        self.jpl_storage.classes = current_dataset['classes']
        self.jpl_storage.number_of_channels = current_dataset['number_of_channels']

        label_map = {}
        class_names = self.jpl_storage.classes
        for idx, item in enumerate(class_names):
            label_map[item] = idx

        self.jpl_storage.label_map = label_map

        self.jpl_storage.phase = session_status['pair_stage']
        self.jpl_storage.set_image_path(self.dataset_dir, current_dataset['name'], self.api.data_type, self.video)

    def run_checkpoints(self):
        try:
            self.run_checkpoints_base()
            self.run_checkpoints_adapt()
        except Exception as ex:
            #exc_type, exc_obj, tb = sys.exc_info()
            #f = tb.tb_frame
            #lineno = tb.tb_lineno
            #filename = f.f_code.co_filename
            #linecache.checkcache(filename)
            #line = linecache.getline(filename, lineno, f.f_globals)
            self.api.deactivate_session(self.api.session_token)

            logging.exception('EXCEPTION has occured during joint training:')
            #logging.info('exception has occured during joint training:')
            #logging.info(ex)
            #logging.info('EXCEPTION IN ({}, LINE {} "{}"): {}'.format(filename, lineno, line.strip(), exc_obj))

    def run_checkpoints_base(self):
        log.info("Enter checkpoint")
        self.update_jpl_information()
        for i in range(self.num_base_checkpoints):
            self.run_one_checkpoint("Base", i)
            
    def run_checkpoints_adapt(self):
        self.update_jpl_information()
        for i in range(self.num_base_checkpoints):
            self.run_one_checkpoint("Adapt", i)

    def run_one_checkpoint(self, phase, checkpoint_num):
        log.info('------------------------------------------------------------')
        log.info('--------------------{} Checkpoint: {}'.format(phase, checkpoint_num)+'---------------------')
        log.info('------------------------------------------------------------')

        start_time = time.time()

<<<<<<< HEAD
        log.info(f"session STATUS {self.api.get_session_status()}")
=======
        #log.info(f"session STATUS {self.api.get_session_status()}")
>>>>>>> a5311580
        # Skip checkpoint before getting available budget
        

        available_budget = self.get_available_budget()
        if checkpoint_num == 0:
            self.jpl_storage.labeled_images, self.jpl_storage.dictionary_clips = \
                self.api.get_initial_seed_labels(self.video)
            log.info(f'Get initial seeds at {checkpoint_num} checkpoint')
        elif 1 <= checkpoint_num <= 3:
            new_labeled_images, new_dictionary_clips = self.api.get_initial_seed_labels(self.video)
            self.jpl_storage.add_labeled_images(new_labeled_images)
            if self.jpl_storage.dictionary_clips != None:
                self.jpl_storage.dictionary_clips.update(new_dictionary_clips)
            log.info(f'Get seeds at {checkpoint_num} checkpoints')
        
        # Get sets of unlabeled samples
        unlabeled_image_names = self.jpl_storage.get_unlabeled_image_names(self.jpl_storage.dictionary_clips,
                                                                           self.video)
        log.debug('Number of unlabeled data: {}'.format(len(unlabeled_image_names)))

        
        
        if checkpoint_num >= 4:
            """ For the last evaluation we used to start asking for custom labels after the first 2 checkpoints.
            Moreover we adopted randomActive learning for the first query. Do we want it?

            candidates = self.random_active_learning.find_candidates(available_budget, unlabeled_image_names)
            self.request_labels(candidates)
            """

            """ For the hackathon we only use RandomActiveLearning - bring it back

            candidates = self.confidence_active_learning.find_candidates(available_budget, unlabeled_image_names)
            """
            # Pick candidates from the list
            """ To consider: we directly query for all the available budget, we have the option 
            of gradually ask new labels untile we exhaust the budget.
            """
            candidates = self.random_active_learning.find_candidates(available_budget, unlabeled_image_names)
            log.debug(f"Candidates to query[0]: {candidates[0]}")
<<<<<<< HEAD
            log.info(f"NUMBER OF LABELED DATA: {len(candidates)}")
=======
            #log.info(f"NUMBER OF LABELED DATA: {len(labels)}")
>>>>>>> a5311580
            self.request_labels(candidates, self.video)

            if checkpoint_num == 6:
                candidates = self.random_active_learning.find_candidates(available_budget, unlabeled_image_names)
                self.request_labels(candidates, self.video)
                
                log.info('{} Skip Checkpoint: {} Elapsed Time =  {}'.format(phase,
                                                                checkpoint_num,
                                                                time.strftime("%H:%M:%S",
                                                                                time.gmtime(time.time()-start_time))))
                return self.api.skip_checkpoint()

        labeled_dataset, val_dataset = self.jpl_storage.get_labeled_dataset(checkpoint_num, self.jpl_storage.dictionary_clips, self.video)
        unlabeled_train_dataset = self.jpl_storage.get_unlabeled_dataset(True, self.video)
        unlabeled_test_dataset = self.jpl_storage.get_unlabeled_dataset(False, self.video)
        
        unlabeled_train_labels = self.jpl_storage.get_true_labels('train', self.mode)
        
        task = Task(self.jpl_storage.name,
                    labels_to_concept_ids(self.jpl_storage.classes),
                    (224, 224), 
                    labeled_dataset,
                    unlabeled_train_dataset,
                    val_dataset,
                    self.batch_size,
                    self.jpl_storage.whitelist,
                    self.data_paths[0],
                    self.data_paths[1],
                    self.data_paths[2],
                    unlabeled_test_data=unlabeled_test_dataset,
                    unlabeled_train_labels=unlabeled_train_labels,
                    video_classification=self.video)
        task.set_initial_model(self.initial_model)
        controller = Controller(task, self.simple_run)

        end_model = controller.train_end_model()

        evaluation_dataset = self.jpl_storage.get_evaluation_dataset(self.video)
        outputs = end_model.predict(evaluation_dataset)
        predictions = np.argmax(outputs, 1)
        
        test_labels = self.jpl_storage.get_true_labels('test', self.mode)
        if test_labels is not None:
            log.info('Accuracy of taglets on this checkpoint:')
            acc = np.sum(predictions == test_labels) / len(test_labels)
            log.info('Acc {:.4f}'.format(acc))
        
        prediction_names = []
        for p in predictions:
            prediction_names.append([k for k, v in self.jpl_storage.label_map.items() if v == p][0])

        predictions_dict = {'id': self.jpl_storage.get_evaluation_image_names(self.video), 'class': prediction_names}

        self.submit_predictions(predictions_dict)

        if unlabeled_test_dataset is not None:
            outputs = end_model.predict(unlabeled_test_dataset)
            confidences = np.max(outputs, 1)
            candidates = np.argsort(confidences)
            self.confidence_active_learning.set_candidates(candidates)

        # update initial model
        if checkpoint_num == 7:
            self.initial_model = end_model.model
            self.initial_model.fc = torch.nn.Identity()

        log.info('{} Checkpoint: {} Elapsed Time =  {}'.format(phase,
                                                               checkpoint_num,
                                                               time.strftime("%H:%M:%S",
                                                                             time.gmtime(time.time()-start_time))))

    def get_available_budget(self):
        session_status = self.api.get_session_status()
        available_budget = session_status['budget_left_until_checkpoint']

        if self.testing:
            available_budget = available_budget // 10
        return available_budget

    def request_labels(self, examples, video=False):
        query = {'example_ids': examples}
        labeled_images, labeled_dictionary_clips = self.api.request_label(query, video)

        self.jpl_storage.add_labeled_images(labeled_images)
        if self.jpl_storage.dictionary_clips != None:
            self.jpl_storage.dictionary_clips.update(labeled_dictionary_clips)
        log.info("New labeled images: %s", len(labeled_images))
        log.info("Total labeled images: %s", len(self.jpl_storage.labeled_images))

    def submit_predictions(self, predictions):
        log.info('**** session status after submit prediction  ****')
        submit_status = self.api.submit_prediction(predictions)
        log.info(submit_status)
        # session_status = self.api.get_session_status()
        session_status = submit_status
        if 'checkpoint_scores' in session_status:
            log.info("Checkpoint scores: %s", session_status['checkpoint_scores'])
        if 'pair_stage' in session_status:
            log.info("Phase: %s", session_status['pair_stage'])


def workflow(dataset_type, problem_type, dataset_dir, api_url, problem_task, team_secret, gov_team_secret, data_paths,
             mode, simple_run, batch_size):
    if problem_task == 'all':
        log.info('Execute all tasks')
        print(log.info('Execute all tasks'))
        jpl = JPL(api_url, team_secret, gov_team_secret, dataset_type)
        problem_task_list = jpl.get_available_tasks(problem_type)
        for task in problem_task_list:
            runner = JPLRunner(dataset_type, problem_type, dataset_dir, api_url, task, team_secret, gov_team_secret,
                               data_paths, mode, simple_run, batch_size, testing=False)
            runner.run_checkpoints()
    else:
        log.info("Execute a single task")
        runner = JPLRunner(dataset_type, problem_type, dataset_dir, api_url, problem_task, team_secret, gov_team_secret,
                           data_paths, mode, simple_run, batch_size, testing=False)
        runner.run_checkpoints()


def setup_production(simple_run):
    """
    This function returns the variables needed to launch the system in production.
    """

    dataset_type = os.environ.get('LWLL_TA1_DATASET_TYPE')
    problem_type = os.environ.get('LWLL_TA1_PROB_TYPE')
    dataset_dir = os.environ.get('LWLL_TA1_DATA_PATH')
    api_url = os.environ.get('LWLL_TA1_API_ENDPOINT')
    problem_task = os.environ.get('LWLL_TA1_PROB_TASK')
    gpu_list = os.environ.get('LWLL_TA1_GPUS')
    run_time = os.environ.get('LWLL_TA1_HOURS')
    team_secret = os.environ.get('LWLL_TA1_TEAM_SECRET')
    gov_team_secret = os.environ.get('LWLL_TA1_GOVTEAM_SECRET')
    data_paths = ('/tmp/predefined/scads.spring2021.sqlite3',
                  '/tmp/predefined/embeddings/numberbatch-en19.08.txt.gz',
                  '/tmp/predefined/embeddings/spring2021_processed_numberbatch.h5')

    if simple_run:
        log.info(f"Running production in simple mode, not all GPUs required")
    else:   
        # check gpus are all
        if gpu_list != 'all':
            raise Exception(f'all gpus are required')
        
    return dataset_type, problem_type, dataset_dir, api_url, problem_task, team_secret, gov_team_secret, data_paths


def setup_development():
    """
    This function returns the variables needed to launch the system in development.
    """

    # not sure this is very elegant. Let me know :)
    import dev_config

    return (dev_config.dataset_type, dev_config.problem_type, dev_config.dataset_dir, dev_config.api_url,
            dev_config.problem_task, dev_config.team_secret, dev_config.gov_team_secret, dev_config.data_paths)


def main():
    
    parser = argparse.ArgumentParser(description="Run JPL task")
    parser.add_argument("--mode",
                        type=str,
                        default="prod",
                        help="The mode to execute the system. prod: system eval, dev: system development")
    parser.add_argument("--simple_version",
                        type=str,
                        default="true",
                        help="Option to choose whether to execute or not the entire trining pipeline")
    parser.add_argument("--folder",
                        type=str,
                        default="evaluation",# development
                        help="Option to choose the data folder")
    parser.add_argument("--batch_size",
                        type=int,
                        default="32",
                        help="Universal batch size")
    args = parser.parse_args()
    

    if args.simple_version == 'true':
        simple_run = True
    else: 
        simple_run = False
    batch_size = args.batch_size

    if args.mode == 'prod':
        variables = setup_production(simple_run)
    else:
        variables = setup_development()
    mode = args.mode

    Scads.set_root_path(os.path.join(variables[2], 'external'))
    
    saved_api_response_dir = os.path.join(os.path.dirname(os.path.abspath(__file__)), 'saved_api_response')
    if not os.path.exists(saved_api_response_dir) and accelerator.is_local_main_process:
        os.makedirs(saved_api_response_dir, exist_ok=True)
    accelerator.wait_for_everyone()
    
    dataset_type = variables[0]
    problem_type = variables[1]
    log.info(f"Problem type: {problem_type}")
    dataset_dir = os.path.join(variables[2], args.folder)
    log.info(f"Dataset dir: {dataset_dir}")
    api_url = variables[3]
    problem_task = variables[4]
    team_secret = variables[5]
    gov_team_secret = variables[6]
    data_paths = variables[7]
    

    valid_dataset_types = ['sample', 'full', 'all']
    if dataset_type not in valid_dataset_types:
        raise Exception(f'Invalid `dataset_type`, expected one of {valid_dataset_types}')

    # Check problem type is valid
    valid_problem_types = ['image_classification', 'object_detection', 'machine_translation', 'video_classification',
                           'all']
    if problem_type not in valid_problem_types:
        raise Exception(f'Invalid `problem_type`, expected one of {valid_problem_types}')

    # Check dataset directory exists
    if not Path(dataset_dir).exists():
        raise Exception('`dataset_dir` does not exist..')

    #_logger = logging.getLogger(__name__)
    #_logger.level = logging.DEBUG
    #stream_handler = logging.StreamHandler(sys.stdout)
    #stream_handler = logging.StreamHandler(logger.log)
    #formatter = logging.Formatter('%(asctime)s - %(levelname)s - %(name)s - %(message)s')
    #stream_handler.setFormatter(formatter)
    #_logger.addHandler(stream_handler)
    
    workflow(dataset_type, problem_type, dataset_dir, api_url, problem_task, team_secret, gov_team_secret, data_paths,
             mode, simple_run, batch_size)
    

if __name__ == "__main__":
    main()<|MERGE_RESOLUTION|>--- conflicted
+++ resolved
@@ -134,12 +134,9 @@
         log.debug(f"HEADERS: {headers}")
         response = self.get_only_once("seed_labels", headers)
         labels = response['Labels']
-<<<<<<< HEAD
+
         log.info(f"NUMBER OF LABELED DATA: {len(labels)}")
-=======
-        #log.info(f"NUMBER OF LABELED DATA: {len(labels)}")
-
->>>>>>> a5311580
+
         if video:
             seed_labels = []
             dictionary_clips = {}
@@ -649,11 +646,7 @@
 
         start_time = time.time()
 
-<<<<<<< HEAD
         log.info(f"session STATUS {self.api.get_session_status()}")
-=======
-        #log.info(f"session STATUS {self.api.get_session_status()}")
->>>>>>> a5311580
         # Skip checkpoint before getting available budget
         
 
@@ -668,6 +661,12 @@
             if self.jpl_storage.dictionary_clips != None:
                 self.jpl_storage.dictionary_clips.update(new_dictionary_clips)
             log.info(f'Get seeds at {checkpoint_num} checkpoints')
+            if checkpoint_num == 1:                
+                log.info('{} Skip Checkpoint: {} Elapsed Time =  {}'.format(phase,
+                                                                checkpoint_num,
+                                                                time.strftime("%H:%M:%S",
+                                                                                time.gmtime(time.time()-start_time))))
+                return self.api.skip_checkpoint()
         
         # Get sets of unlabeled samples
         unlabeled_image_names = self.jpl_storage.get_unlabeled_image_names(self.jpl_storage.dictionary_clips,
@@ -694,17 +693,11 @@
             """
             candidates = self.random_active_learning.find_candidates(available_budget, unlabeled_image_names)
             log.debug(f"Candidates to query[0]: {candidates[0]}")
-<<<<<<< HEAD
+
             log.info(f"NUMBER OF LABELED DATA: {len(candidates)}")
-=======
-            #log.info(f"NUMBER OF LABELED DATA: {len(labels)}")
->>>>>>> a5311580
             self.request_labels(candidates, self.video)
 
             if checkpoint_num == 6:
-                candidates = self.random_active_learning.find_candidates(available_budget, unlabeled_image_names)
-                self.request_labels(candidates, self.video)
-                
                 log.info('{} Skip Checkpoint: {} Elapsed Time =  {}'.format(phase,
                                                                 checkpoint_num,
                                                                 time.strftime("%H:%M:%S",
