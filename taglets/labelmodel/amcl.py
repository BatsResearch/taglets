import numpy as np
from .amcl_helper import compute_constraints_with_loss, Brier_loss_linear, linear_combination_labeler
from .amcl_helper import compute_constraints_with_loss2, Brier_Score_AMCL
from .amcl_helper import cross_entropy_linear, resnet_transform, logistic_regression
from .amcl_helper import projectToSimplex, projectToBall, projectCC, projectToSimplexLR
from .amcl_helper import subGradientMethod, subGradientMethod2
<<<<<<< HEAD
=======
from .weighted import UnweightedVote

class AMCLWeightedVote(UnweightedVote):
    """
    Class representing a weighted vote of supervision sources trained through AMCL
    """
    def __init__(self, num_classes):
        super().__init__(num_classes)
        self.theta = None
    
    def train(self, labeled_vote_matrix, labels, unlabeled_vote_matrix):
        '''
        Train a convex combination of weak supervision sources through AMCL

        Args:
        labeled_vote_matrix - outputs on labeled data (# wls, # l data, # classes)
        labels - true labels on labeled data
        unlabeled_vote_matrix - outputs on unlabeled data (# wls, # ul data, # classes)
        '''
        # pre process vote matrix
        # convert votes to one hot
        labeled_vote_matrix = np.eye(self.num_classes)[labeled_vote_matrix]
        unlabeled_vote_matrix = np.eye(self.num_classes)[unlabeled_vote_matrix]

        labeled_vote_matrix = np.transpose(labeled_vote_matrix, (1, 0, 2))
        unlabeled_vote_matrix = np.transpose(unlabeled_vote_matrix, (1, 0, 2))
        
        labels = np.eye(self.num_classes)[labels]

        # hyperparameters
        N = 4 # of wls
        eps = 1
        L = 2 * np.sqrt(N + 1)
        squared_diam = 2
        T = 150
        h = eps/(L*L)

        # assuming structure of vote matrix is (# wls, # data, # classes)
        self.num_wls, num_unlab, _ = np.shape(unlabeled_vote_matrix)
        theta = np.ones(self.num_wls) * (1 / self.num_wls)

        # generate constraints
        constraint_matrix, constraint_vector, constraint_sign = compute_constraints_with_loss(Brier_loss_linear, 
                                                                                                 unlabeled_vote_matrix, 
                                                                                                 labeled_vote_matrix, 
                                                                                                 labels)

        self.theta = subGradientMethod(unlabeled_vote_matrix, constraint_matrix, constraint_vector, 
                                          constraint_sign, Brier_loss_linear, linear_combination_labeler, 
                                          projectToSimplex, theta, 
                                          T, h, N, num_unlab, self.num_classes)

        # cvxpy implementation
        # Y, constraints = compute_constraints_with_loss2(Brier_loss_linear, Brier_Score_AMCL, unlabeled_vote_matrix, 
                                                        # labeled_vote_matrix, labels)

        # self.theta = subGradientMethod2(unlabeled_vote_matrix, Y, constraints, Brier_loss_linear, linear_combination_labeler, 
                                        # projectToSimplex, self.theta, T, h, N, num_unlab, self.num_classes)

    def get_weak_labels(self, vote_matrix, *args):
        return self._get_weighted_dist(vote_matrix, self.theta)

def get_data(num, base=True):
    '''
    Function to get the data from the DARPA task
    '''

    data = pickle.load(open("./ta2.pkl", "rb"))  

    if base:
        data_dict = data["Base %d" % (num)]
        df = pd.read_feather("./domain_net-clipart_labels_train.feather")
    
        print("Running Base %d" % (num))
    
    else:
        data_dict = data["Adapt %d" % (num)]
        df = pd.read_feather("./domain_net-sketch_labels_train.feather")
    
        print("Running Adapt %d" % (num))

    l_names = data_dict["labeled_images_names"]
    l_labels = data_dict["labeled_images_labels"]
    ul_names = data_dict["unlabeled_images_names"]
    ul_votes = data_dict["unlabeled_images_votes"]
    id_class_dict = pd.Series(df["class"].values, index=df.id.values).to_dict()

    return l_names, l_labels, ul_names, ul_votes, id_class_dict

def get_test_data(num, base=True):

    data = pickle.load(open("./ta2_test_votes_full.pkl", "rb"))
    if base:
        data_dict = data["Base %d" % (num)]
        df = pd.read_feather("./domain_net-clipart_labels_test.feather")
    else:
        data_dict = data["Adapt %d" % (num)]
        df = pd.read_feather("./domain_net-sketch_labels_test.feather")

    test_names = data_dict["unlabeled_images_names"]
    test_votes = data_dict["unlabeled_images_votes"]
    id_class_dict = pd.Series(df["class"].values, index=df.id.values).to_dict()

    test_labels = [id_class_dict[x] for x in test_names]
    return test_names, test_votes, test_labels

   
def main():
    '''
    Dylan's test script for evaluating AMCL (w/ convex combination of labelers + Briar score)

    Currently running on last year's DARPA eval - need to copy data to replicate

    You can change the amount of labeled data and unlabeled data by changing num_labeled_data and end_ind params.

    '''

    num_classes = 345
    labelmodel = AMCLWeightedVote(num_classes)
    base = True

    # loading last year's DARPA eval data for testing [MultiTaskModule, TransferModule, FineTuneModule, ZSLKGModule]
    l_names, l_labels, ul_names, ul_votes, id_class_dict = get_data(1, base=True)
    test_names, test_votes, test_labels = get_test_data(1, base=True)

    ul_labels = [id_class_dict[x] for x in ul_names]
    
    num_labeled_data = len(l_names)

    # cutting off how much data we use
    num_labeled_data = 700
    end_ind = 1500

    # using the same amount of labeled data from unlabeled data since we don't have votes on original labeled data 
    l_labels = ul_labels[:num_labeled_data]
    l_votes = ul_votes[:num_labeled_data]
    l_names = ul_names[:num_labeled_data]
>>>>>>> 02ed0ce0

from weighted import UnweightedVote
from label_model import LabelModel

import pickle
import pandas as pd

class AMCLWeightedVote(UnweightedVote):
	"""
	Class representing a weighted vote of supervision sources trained through AMCL
	"""
	def __init__(self, num_classes):
		super().__init__(num_classes)
		self.theta = None
	
	def train(self, labeled_vote_matrix, labels, unlabeled_vote_matrix, cvxpy=False):
		'''
		Train a convex combination of weak supervision sources through AMCL

		Args:
		labeled_vote_matrix - outputs on labeled data (# wls, # l data, # classes)
		labels - true labels on labeled data
		unlabeled_vote_matrix - outputs on unlabeled data (# wls, # ul data, # classes)
		'''
		# pre process vote matrix
		# convert votes to one hot
		labeled_vote_matrix = np.eye(self.num_classes)[labeled_vote_matrix]
		unlabeled_vote_matrix = np.eye(self.num_classes)[unlabeled_vote_matrix]

		labeled_vote_matrix = np.transpose(labeled_vote_matrix, (1, 0, 2))
		unlabeled_vote_matrix = np.transpose(unlabeled_vote_matrix, (1, 0, 2))
		
		labels = np.eye(self.num_classes)[labels]

		# hyperparameters
		N = 4 # of wls
		eps = 0.5
		L = 2 * np.sqrt(N + 1)
		squared_diam = 2
		T = 200
		h = eps/(L*L)

		self.num_wls, num_unlab, _ = np.shape(unlabeled_vote_matrix)
		theta = np.ones(self.num_wls) * (1 / self.num_wls)

		if not cvxpy:
			constraint_matrix, constraint_vector, constraint_sign = compute_constraints_with_loss(Brier_loss_linear, 
																									unlabeled_vote_matrix, 
																									labeled_vote_matrix, 
																									labels)

			self.theta = subGradientMethod(unlabeled_vote_matrix, constraint_matrix, constraint_vector, 
											constraint_sign, Brier_loss_linear, linear_combination_labeler, 
											projectToSimplex, theta, 
											T, h, N, num_unlab, self.num_classes)

		else:
			# cvxpy implementation
			Y, constraints = compute_constraints_with_loss2(Brier_loss_linear, Brier_Score_AMCL, unlabeled_vote_matrix, 
															labeled_vote_matrix, labels)

			# print("created constraints")

			self.theta = subGradientMethod2(unlabeled_vote_matrix, Y, constraints, Brier_loss_linear, linear_combination_labeler, 
											projectToSimplex, theta, T, h, N, num_unlab, self.num_classes)

	def get_weak_labels(self, vote_matrix, *args):
		return self._get_weighted_dist(vote_matrix, self.theta)

class AMCLLogReg(LabelModel):
	"""
	Class representing a weighted vote of supervision sources trained through AMCL
	"""
	def __init__(self, num_classes):
		super().__init__(num_classes)
		self.theta = None
	
	def train(self, labeled_vote_matrix, labels, unlabeled_vote_matrix, unlabeled_data, cvxpy=False):
		'''
		Train a convex combination of weak supervision sources through AMCL on votes

		Args:
		labeled_vote_matrix - outputs on labeled data (# wls, # l data, # classes)
		labels - true labels on labeled data
		unlabeled_vote_matrix - outputs on unlabeled data (# wls, # ul data, # classes)
		'''
		# pre process vote matrix
		# convert votes to one hot
		labeled_vote_matrix = np.eye(self.num_classes)[labeled_vote_matrix]
		unlabeled_vote_matrix = np.eye(self.num_classes)[unlabeled_vote_matrix]

		labeled_vote_matrix = np.transpose(labeled_vote_matrix, (1, 0, 2))
		unlabeled_vote_matrix = np.transpose(unlabeled_vote_matrix, (1, 0, 2))
		labels = np.eye(self.num_classes)[labels]

  		# hyperparams
		N = 4 # num of wls
		eps = 0.3
		L = 2 * np.sqrt(N + 1)
		squared_diam = 2
		T = int(np.ceil(L*L*squared_diam/(eps*eps)))
		h = eps/(L*L)
		T = 200

		# assuming structure of vote matrix is (# wls, # data, # classes)
		self.num_wls, num_unlab, _ = np.shape(unlabeled_vote_matrix)
		transformed_data = resnet_transform(unlabeled_data)
		# transforming data w/ Resnet
		initial_theta = np.random.normal(0, 0.1, (len(transformed_data[0]), self.num_classes))

		if not cvxpy:
			constraint_matrix, constraint_vector, constraint_sign = compute_constraints_with_loss(cross_entropy_linear, 
																									unlabeled_vote_matrix, 
																									labeled_vote_matrix, 
																									labels)
			print("Created constraints")
			self.theta = subGradientMethod(transformed_data, constraint_matrix, constraint_vector, 
										constraint_sign, cross_entropy_linear, logistic_regression, 
										projectToBall,initial_theta, 
										T, h, N, num_unlab, self.num_classes, lr=True)
		
		else:
			Y, constraints = compute_constraints_with_loss2(Brier_loss_linear, Brier_Score_AMCL, unlabeled_vote_matrix, 
															labeled_vote_matrix, labels)
			print("Created constraints")

			self.theta = subGradientMethod2(transformed_data, Y, constraints, Brier_loss_linear, logistic_regression, 
											projectToSimplex, initial_theta, T, h, N, num_unlab, self.num_classes, lr=True)

	def get_weak_labels(self, unlabeled_data, *args):
		transformed_data = resnet_transform(unlabeled_data)
		return logistic_regression(self.theta, transformed_data)

def get_data(num):
	'''
	Function to get the data from the DARPA task
	'''

	data = pickle.load(open("./ta2.pkl", "rb"))  

	data_dict = data["Base %d" % (num)]
	df = pd.read_feather("./domain_net-clipart_labels_train.feather")	
	print("Running Base %d" % (num))
	
	l_names = data_dict["labeled_images_names"]
	l_labels = data_dict["labeled_images_labels"]
	ul_names = data_dict["unlabeled_images_names"]
	ul_votes = data_dict["unlabeled_images_votes"]
	id_class_dict = pd.Series(df["class"].values, index=df.id.values).to_dict()
	return l_names, l_labels, ul_names, ul_votes, id_class_dict

def get_test_data(num):

	data = pickle.load(open("./ta2_test_votes_full.pkl", "rb"))
	data_dict = data["Base %d" % (num)]
	df = pd.read_feather("./domain_net-clipart_labels_test.feather")

	test_names = data_dict["unlabeled_images_names"]
	test_votes = data_dict["unlabeled_images_votes"]
	id_class_dict = pd.Series(df["class"].values, index=df.id.values).to_dict()

	test_labels = [id_class_dict[x] for x in test_names]
	return test_names, test_votes, test_labels

   
def test_cc():
	'''
	Dylan's test script for evaluating AMCL (w/ convex combination of labelers + Briar score)
	Currently running on last year's DARPA eval - need to copy data to replicate
	You can change the amount of labeled data and unlabeled data by changing num_labeled_data and end_ind params.
	'''

	num_classes = 5
	labelmodel = AMCLWeightedVote(num_classes)
	
	# base = True
	# # loading last year's DARPA eval data for testing [MultiTaskModule, TransferModule, FineTuneModule, ZSLKGModule]
	# l_names, l_labels, ul_names, ul_votes, id_class_dict = get_data(1)
	# test_names, test_votes, test_labels = get_test_data(1)

	# ul_labels = [id_class_dict[x] for x in ul_names]
	# num_labeled_data = len(l_names)

	# # cutting off how much data we use
	# num_labeled_data = 400
	# end_ind = num_labeled_data + 400

	# # using the same amount of labeled data from unlabeled data since we don't have votes on original labeled data 
	# l_labels = ul_labels[:num_labeled_data]
	# l_votes = ul_votes[:num_labeled_data]
	# l_names = ul_names[:num_labeled_data]

	# ul_labels = ul_labels[num_labeled_data:end_ind]
	# ul_votes = ul_votes[num_labeled_data:end_ind]
	# ul_names = ul_names[num_labeled_data:end_ind]

	# num_unlab = len(ul_names)

	# clipart_classes = pickle.load(open("./domain_net-clipart_classes.pkl", "rb"))
	# sketch_classes = pickle.load(open("./domain_net-sketch_classes.pkl", "rb"))

	# base_class_to_ind = {x: i for i, x in enumerate(clipart_classes)}
	# adapt_class_to_ind =  {x: i for i, x in enumerate(sketch_classes)}

	# if base == 1:
	# 	l_labels = [base_class_to_ind[x] for x in l_labels]
	# 	ul_labels = [base_class_to_ind[x] for x in ul_labels]
	# else:
	# 	l_labels = [adapt_class_to_ind[x] for x in l_labels]
	# 	ul_labels = [adapt_class_to_ind[x] for x in ul_labels]

	# using the same amount of labeled data from unlabeled data since we don't have votes on original labeled data 
	l_labels = np.load("labels.npy")
	l_votes = np.load("labeled_votes.npy")
	ul_labels = np.load("unlabeled_labels.npy")
	ul_votes = np.load("unlabeled_votes.npy")
	ul_data = np.load("unlabeled_X.npy")

	l_labels = np.argmax(l_labels, axis=1)
	l_votes = np.argmax(l_votes, axis=2)
	ul_labels = np.argmax(ul_labels, axis=1)
	ul_votes = np.argmax(ul_votes, axis=2)

	l_votes = np.transpose(l_votes, (1, 0))
	ul_votes = np.transpose(ul_votes, (1, 0))

	print("Labeled Acc:")
	num_wls = len(l_votes[0])
	for i in range(num_wls):
		preds = l_votes[:,i]
		acc = np.mean(preds == l_labels)
		print("WL %d Acc: %f" % (i, acc))
	# get ind accuracies
	print("Unlabeled Acc:")
	num_wls = len(ul_votes[0])
	for i in range(num_wls):
		preds = ul_votes[:,i]
		acc = np.mean(preds == ul_labels)
		print("WL %d Acc: %f" % (i, acc))

	labelmodel.train(l_votes, l_labels, ul_votes, cvxpy=False)
	preds = labelmodel.get_weak_labels(ul_votes)
	preds = np.argmax(preds, axis=1)
	print("AMCL Acc %f" % (np.mean(preds == ul_labels)))	

	uw = np.array([0.2, 0.2, 0.2, 0.2, 0.2])
	uw_preds = labelmodel._get_weighted_dist(ul_votes, uw)
	uw_preds = np.argmax(uw_preds, axis=1)
	print("UW Acc %f" % (np.mean(uw_preds == ul_labels)))

def test_lr():
	
	num_classes = 5
	labelmodel = AMCLLogReg(num_classes)
	base = True

	# using the same amount of labeled data from unlabeled data since we don't have votes on original labeled data 
	l_labels = np.load("labels.npy")
	l_votes = np.load("labeled_votes.npy")
	ul_labels = np.load("unlabeled_labels.npy")
	ul_votes = np.load("unlabeled_votes.npy")
	ul_data = np.load("unlabeled_X.npy")

	l_labels = np.argmax(l_labels, axis=1)
	l_votes = np.argmax(l_votes, axis=2)
	ul_labels = np.argmax(ul_labels, axis=1)
	ul_votes = np.argmax(ul_votes, axis=2)
	
	l_votes = np.transpose(l_votes, (1, 0))
	ul_votes = np.transpose(ul_votes, (1, 0))
	num_labeled_data = len(l_labels)

	labelmodel.train(l_votes, l_labels, ul_votes, ul_data, cvxpy=False)
	preds = labelmodel.get_weak_labels(ul_data)
	preds = np.argmax(preds, axis=1)

	print(preds, ul_labels)

	print("AMCL Acc %f" % (np.mean(preds == ul_labels)))
	print(np.shape(preds), np.shape(ul_labels))

	# setting to uniform weights
	uw = UnweightedVote(num_classes)
	labelmodel.theta = np.array([0.25, 0.25, 0.25, 0.25])
	uw_preds = uw.get_weak_labels(ul_votes)
	uw_preds = np.argmax(uw_preds, axis=1)
	print("UW Acc %f" % (np.mean(uw_preds == ul_labels)))

if __name__ == "__main__":
	
	test_cc()
	# test_lr()<|MERGE_RESOLUTION|>--- conflicted
+++ resolved
@@ -4,149 +4,9 @@
 from .amcl_helper import cross_entropy_linear, resnet_transform, logistic_regression
 from .amcl_helper import projectToSimplex, projectToBall, projectCC, projectToSimplexLR
 from .amcl_helper import subGradientMethod, subGradientMethod2
-<<<<<<< HEAD
-=======
+
 from .weighted import UnweightedVote
-
-class AMCLWeightedVote(UnweightedVote):
-    """
-    Class representing a weighted vote of supervision sources trained through AMCL
-    """
-    def __init__(self, num_classes):
-        super().__init__(num_classes)
-        self.theta = None
-    
-    def train(self, labeled_vote_matrix, labels, unlabeled_vote_matrix):
-        '''
-        Train a convex combination of weak supervision sources through AMCL
-
-        Args:
-        labeled_vote_matrix - outputs on labeled data (# wls, # l data, # classes)
-        labels - true labels on labeled data
-        unlabeled_vote_matrix - outputs on unlabeled data (# wls, # ul data, # classes)
-        '''
-        # pre process vote matrix
-        # convert votes to one hot
-        labeled_vote_matrix = np.eye(self.num_classes)[labeled_vote_matrix]
-        unlabeled_vote_matrix = np.eye(self.num_classes)[unlabeled_vote_matrix]
-
-        labeled_vote_matrix = np.transpose(labeled_vote_matrix, (1, 0, 2))
-        unlabeled_vote_matrix = np.transpose(unlabeled_vote_matrix, (1, 0, 2))
-        
-        labels = np.eye(self.num_classes)[labels]
-
-        # hyperparameters
-        N = 4 # of wls
-        eps = 1
-        L = 2 * np.sqrt(N + 1)
-        squared_diam = 2
-        T = 150
-        h = eps/(L*L)
-
-        # assuming structure of vote matrix is (# wls, # data, # classes)
-        self.num_wls, num_unlab, _ = np.shape(unlabeled_vote_matrix)
-        theta = np.ones(self.num_wls) * (1 / self.num_wls)
-
-        # generate constraints
-        constraint_matrix, constraint_vector, constraint_sign = compute_constraints_with_loss(Brier_loss_linear, 
-                                                                                                 unlabeled_vote_matrix, 
-                                                                                                 labeled_vote_matrix, 
-                                                                                                 labels)
-
-        self.theta = subGradientMethod(unlabeled_vote_matrix, constraint_matrix, constraint_vector, 
-                                          constraint_sign, Brier_loss_linear, linear_combination_labeler, 
-                                          projectToSimplex, theta, 
-                                          T, h, N, num_unlab, self.num_classes)
-
-        # cvxpy implementation
-        # Y, constraints = compute_constraints_with_loss2(Brier_loss_linear, Brier_Score_AMCL, unlabeled_vote_matrix, 
-                                                        # labeled_vote_matrix, labels)
-
-        # self.theta = subGradientMethod2(unlabeled_vote_matrix, Y, constraints, Brier_loss_linear, linear_combination_labeler, 
-                                        # projectToSimplex, self.theta, T, h, N, num_unlab, self.num_classes)
-
-    def get_weak_labels(self, vote_matrix, *args):
-        return self._get_weighted_dist(vote_matrix, self.theta)
-
-def get_data(num, base=True):
-    '''
-    Function to get the data from the DARPA task
-    '''
-
-    data = pickle.load(open("./ta2.pkl", "rb"))  
-
-    if base:
-        data_dict = data["Base %d" % (num)]
-        df = pd.read_feather("./domain_net-clipart_labels_train.feather")
-    
-        print("Running Base %d" % (num))
-    
-    else:
-        data_dict = data["Adapt %d" % (num)]
-        df = pd.read_feather("./domain_net-sketch_labels_train.feather")
-    
-        print("Running Adapt %d" % (num))
-
-    l_names = data_dict["labeled_images_names"]
-    l_labels = data_dict["labeled_images_labels"]
-    ul_names = data_dict["unlabeled_images_names"]
-    ul_votes = data_dict["unlabeled_images_votes"]
-    id_class_dict = pd.Series(df["class"].values, index=df.id.values).to_dict()
-
-    return l_names, l_labels, ul_names, ul_votes, id_class_dict
-
-def get_test_data(num, base=True):
-
-    data = pickle.load(open("./ta2_test_votes_full.pkl", "rb"))
-    if base:
-        data_dict = data["Base %d" % (num)]
-        df = pd.read_feather("./domain_net-clipart_labels_test.feather")
-    else:
-        data_dict = data["Adapt %d" % (num)]
-        df = pd.read_feather("./domain_net-sketch_labels_test.feather")
-
-    test_names = data_dict["unlabeled_images_names"]
-    test_votes = data_dict["unlabeled_images_votes"]
-    id_class_dict = pd.Series(df["class"].values, index=df.id.values).to_dict()
-
-    test_labels = [id_class_dict[x] for x in test_names]
-    return test_names, test_votes, test_labels
-
-   
-def main():
-    '''
-    Dylan's test script for evaluating AMCL (w/ convex combination of labelers + Briar score)
-
-    Currently running on last year's DARPA eval - need to copy data to replicate
-
-    You can change the amount of labeled data and unlabeled data by changing num_labeled_data and end_ind params.
-
-    '''
-
-    num_classes = 345
-    labelmodel = AMCLWeightedVote(num_classes)
-    base = True
-
-    # loading last year's DARPA eval data for testing [MultiTaskModule, TransferModule, FineTuneModule, ZSLKGModule]
-    l_names, l_labels, ul_names, ul_votes, id_class_dict = get_data(1, base=True)
-    test_names, test_votes, test_labels = get_test_data(1, base=True)
-
-    ul_labels = [id_class_dict[x] for x in ul_names]
-    
-    num_labeled_data = len(l_names)
-
-    # cutting off how much data we use
-    num_labeled_data = 700
-    end_ind = 1500
-
-    # using the same amount of labeled data from unlabeled data since we don't have votes on original labeled data 
-    l_labels = ul_labels[:num_labeled_data]
-    l_votes = ul_votes[:num_labeled_data]
-    l_names = ul_names[:num_labeled_data]
->>>>>>> 02ed0ce0
-
-from weighted import UnweightedVote
-from label_model import LabelModel
+from .label_model import LabelModel
 
 import pickle
 import pandas as pd
