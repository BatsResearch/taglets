--- conflicted
+++ resolved
@@ -1,21 +1,9 @@
 import numpy as np
-<<<<<<< HEAD
-import pandas as pd
-import pickle
-from amcl_helper import compute_constraints_with_loss, Brier_loss_linear, linear_combination_labeler
-from amcl_helper import compute_constraints_with_loss2, Brier_Score_AMCL, linear_combination_labeler
-from amcl_helper import projectToSimplex, projectToBall, projectCC 
-from amcl_helper import subGradientMethod, subGradientMethod2
-from label_model import LabelModel
-from weighted import UnweightedVote
-=======
 from .amcl_helper import compute_constraints_with_loss, Brier_loss_linear, linear_combination_labeler
 from .amcl_helper import compute_constraints_with_loss2, Brier_Score_AMCL, linear_combination_labeler
 from .amcl_helper import projectToSimplex, projectToBall, projectCC
 from .amcl_helper import subGradientMethod, subGradientMethod2
 from .weighted import UnweightedVote
-
->>>>>>> 70163ace
 
 class AMCLWeightedVote(UnweightedVote):
     """
@@ -74,19 +62,9 @@
         # self.theta = subGradientMethod2(unlabeled_vote_matrix, Y, constraints, Brier_loss_linear, linear_combination_labeler, 
                                         # projectToSimplex, self.theta, T, h, N, num_unlab, self.num_classes)
 
-<<<<<<< HEAD
-    def get_weak_labels(self, vote_matrix):
-        
-        # This should aggregate the votes from various taglets and output labels for the unlabeled data
+    def get_weak_labels(self, vote_matrix, *args):
+        return self._get_weighted_dist(vote_matrix, self.theta)
 
-        num_unlab = np.shape(vote_matrix)[1]
-        preds = np.zeros((num_unlab, self.num_classes))
-
-        for i in range(self.num_wls):
-            preds += self.theta[i] * vote_matrix[i, :, :]
-
-        return np.argmax(preds, axis=1)
- 
 def get_data(num, base=True):
     '''
     Function to get the data from the DARPA task
@@ -196,11 +174,6 @@
     l_labels = np.eye(num_classes)[l_labels]
     ul_labels = np.eye(num_classes)[ul_labels]
 
-    # print("Num Labeled: %d" % (num_labeled_data))
-    # print("Num Unlabeled: %d" % (num_unlab))
-    # print("L Votes", np.shape(l_votes))
-    # print("UL Votes", np.shape(ul_votes))
-
     labelmodel.train(l_votes, l_labels, ul_votes)
     preds = labelmodel.get_weak_labels(ul_votes)
     print("AMCL Acc %f" % (np.mean(preds == np.argmax(ul_labels, 1))))
@@ -212,8 +185,4 @@
     print("UW Acc %f" % (np.mean(preds == np.argmax(ul_labels, 1))))
 
 if __name__ == "__main__":
-    main()
-=======
-    def get_weak_labels(self, vote_matrix, *args):
-        return self._get_weighted_dist(vote_matrix, self.theta)
->>>>>>> 70163ace
+    main()