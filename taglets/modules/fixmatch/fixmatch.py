--- conflicted
+++ resolved
@@ -10,11 +10,7 @@
 accelerator = Accelerator(split_batches=True)
 
 from ..module import Module
-<<<<<<< HEAD
-from ...pipeline import ScadsImageTaglet
-=======
 from ...pipeline import ImageTagletWithAuxData
->>>>>>> 2efda875
 from .utils import TransformFixMatch, is_grayscale
 
 log = logging.getLogger(__name__)
@@ -85,11 +81,7 @@
         self.taglets = [FixMatchTaglet(task, optimizer=Optimizer.SGD, use_ema=False, verbose=False)]
 
 
-<<<<<<< HEAD
-class FixMatchTaglet(ScadsImageTaglet):
-=======
 class FixMatchTaglet(ImageTagletWithAuxData):
->>>>>>> 2efda875
     def __init__(self, task, steps_per_epoch=-1,
                  conf_thresh=0.95,
                  lambda_u=1,
