import copy
import math
import os
import torch
import logging
import torch.nn.functional as F
import torchvision.transforms as transforms
from copy import deepcopy
from enum import Enum
from accelerate import Accelerator
accelerator = Accelerator()

from ..module import Module
from ...pipeline import ImageTagletWithAuxData, Cache
from .utils import TransformFixMatch, is_grayscale

log = logging.getLogger(__name__)


class Optimizer(Enum):
    SGD = 1
    ADAM = 2


class ModelEMA(object):
    """
    ModelEMA is a layer over a Pytorch Module that implements exponential moving average (EMA).
    Note: EMA may result in worse performance, depending on the dataset you're training on.
    """

    def __init__(self, model, decay):
        self.ema = deepcopy(model)
        self.ema.eval()
        self.decay = decay
        self.ema_has_module = hasattr(self.ema, 'module')
        self.param_keys = [k for k, _ in self.ema.named_parameters()]
        self.buffer_keys = [k for k, _ in self.ema.named_buffers()]
        for p in self.ema.parameters():
            p.requires_grad_(False)

    def update(self, model):
        needs_module = hasattr(model, 'module') and not self.ema_has_module
        with torch.no_grad():
            msd = model.state_dict()
            esd = self.ema.state_dict()
            for k in self.param_keys:
                if needs_module:
                    j = 'module.' + k
                else:
                    j = k
                model_v = msd[j].detach()
                ema_v = esd[k]
                esd[k].copy_(ema_v * self.decay + (1. - self.decay) * model_v)

            for k in self.buffer_keys:
                if needs_module:
                    j = 'module.' + k
                else:
                    j = k
                esd[k].copy_(msd[j])


# Custom learning rate scheduler used in FixMatch
def get_cosine_schedule_with_warmup(optimizer,
                                    num_warmup_steps,
                                    num_training_steps,
                                    num_cycles=7. / 16.,
                                    last_epoch=-1):
    def _lr_lambda(current_step):
        if current_step < num_warmup_steps:
            return float(current_step) / float(max(1, num_warmup_steps))
        no_progress = float(current_step - num_warmup_steps) / \
                      float(max(1, num_training_steps - num_warmup_steps))
        return max(0., math.cos(math.pi * num_cycles * no_progress))

    return torch.optim.lr_scheduler.LambdaLR(optimizer, _lr_lambda, last_epoch)


class FixMatchModule(Module):
    def __init__(self, task):
        super().__init__(task)
        self.taglets = [FixMatchTaglet(task, optimizer=Optimizer.SGD, use_ema=False, verbose=False)]


class FixMatchTaglet(ImageTagletWithAuxData):
    def __init__(self, task, steps_per_epoch=-1,
                 conf_thresh=0.95,
                 lambda_u=1,
                 nesterov=True,
                 mu=1,
                 weight_decay=0.01,
                 temp=0.95,
                 use_ema=False,
                 ema_decay=0.999,
                 optimizer=Optimizer.SGD,
                 verbose=False,
                 use_scads=True):
        self.steps_per_epoch = steps_per_epoch
        self.conf_thresh = conf_thresh
        self.lambda_u = lambda_u
        self.nesterov = nesterov
        self.mu = mu
        self.use_scads = use_scads

        # temp used to sharpen logits
        self.temp = temp
        self.use_ema = use_ema
        self.ema_decay = ema_decay

        self.org_unlabeled_transform = None

        if verbose:
            log.info('Initializing FixMatch with hyperparameters:')
            log.info('ema enabled: %s', self.use_ema)
            log.info('confidence threshold: %.4f', self.conf_thresh)
            log.info('nesterov: ' + str(self.nesterov))
            log.info("unlabeled loss weight (lambda u): %.4f", self.lambda_u)
            log.info('temperature: %.4f', self.temp)

        super().__init__(task)

        self.name = 'fixmatch'

        self.weight_decay = weight_decay
        
        # ratio of labeled data and unlabeled data is one-to-one
        self.batch_size = self.batch_size // 2
        self.unlabeled_batch_size = math.floor(self.mu * self.batch_size)
        if self.unlabeled_batch_size == 0:
            raise ValueError("unlabeled dataset is too small for FixMatch.")

        self.opt_type = optimizer
        
        if os.getenv("LWLL_TA1_PROB_TASK") is not None:
            self.save_dir = os.path.join('/home/tagletuser/trained_models', self.name)
        else:
            self.save_dir = os.path.join('trained_models', self.name)
        if not os.path.exists(self.save_dir) and accelerator.is_local_main_process:
            os.makedirs(self.save_dir, exist_ok=True)
        accelerator.wait_for_everyone()

    def transform_image(self, train=True):
        """
        Get the transform to be used on an image.
        :return: A transform
        """
        data_mean = [0.485, 0.456, 0.406]
        data_std = [0.229, 0.224, 0.225]

        if train:
            return transforms.Compose([
                transforms.RandomResizedCrop(self.task.input_shape, scale=(0.8, 1.0)),
                transforms.RandomHorizontalFlip(),
                transforms.ToTensor(),
                transforms.Normalize(mean=data_mean, std=data_std)
            ])
        else:
            return transforms.Compose([
                transforms.Resize(self.task.input_shape),
                transforms.ToTensor(),
                transforms.Normalize(mean=data_mean, std=data_std)
            ])

    def _init_unlabeled_transform(self, unlabeled_data):
        if not hasattr(unlabeled_data, "transform"):
            if not hasattr(unlabeled_data, "dataset"):
                raise ValueError("Invalid dataset. FixMatch cannot modify data transformer.")
            unlabeled_data.dataset.transform = TransformFixMatch(mean=[0.485, 0.456, 0.406],
                                                                 std=[0.229, 0.224, 0.225],
                                                                 input_shape=self.task.input_shape,
                                                                 grayscale=is_grayscale(
                                                                     unlabeled_data.dataset.transform))
        else:
            unlabeled_data.transform = TransformFixMatch(mean=[0.485, 0.456, 0.406],
                                                         std=[0.229, 0.224, 0.225],
                                                         input_shape=self.task.input_shape,
                                                         grayscale=is_grayscale(unlabeled_data.transform))

    def train(self, train_data, val_data, unlabeled_data=None):
        if self.task.scads_path is None:
            self.use_scads = False

        # warm-up using scads data
        if self.use_scads:
            aux_weights = Cache.get("scads-weights-fixmatch", self.task.classes)
            if aux_weights is None:
                scads_train_data, scads_num_classes = self._get_scads_data()
    
                encoder = torch.nn.Sequential(*list(self.model.children())[:-1])
                output_shape = self._get_model_output_shape(self.task.input_shape, encoder)
                self.model.fc = torch.nn.Linear(output_shape, scads_num_classes)
    
                params_to_update = []
                for param in self.model.parameters():
                    if param.requires_grad:
                        params_to_update.append(param)
                self._params_to_update = params_to_update
                self.optimizer = torch.optim.SGD(self._params_to_update, lr=0.003, momentum=0.9)
                self.lr_scheduler = None
    
                batch_size_copy = self.batch_size
                num_epochs_copy = self.num_epochs
                use_ema_copy = self.use_ema
    
                self.batch_size = 2 * self.batch_size
                self.num_epochs = 2000
                self.use_ema = False
    
                super(FixMatchTaglet, self).train(scads_train_data, None, None)
    
                self.batch_size = batch_size_copy
                self.num_epochs = num_epochs_copy
                self.use_ema = use_ema_copy

                self.model.fc = torch.nn.Identity()
                aux_weights = copy.deepcopy(self.model.state_dict())
                Cache.set('scads-weights-fixmatch', self.task.classes, aux_weights)
            self.use_scads = False
            self.model.load_state_dict(aux_weights, strict=False)

        # init fixmatch head
        encoder = torch.nn.Sequential(*list(self.model.children())[:-1])
        output_shape = self._get_model_output_shape(self.task.input_shape, encoder)
        self.model.fc = torch.nn.Linear(output_shape, len(self.task.classes))

        params_to_update = []
        for param in self.model.parameters():
            if param.requires_grad:
                params_to_update.append(param)
        self._params_to_update = params_to_update

        if self.opt_type == Optimizer.SGD:
            self.optimizer = torch.optim.SGD(self._params_to_update, lr=self.lr, momentum=0.9, nesterov=self.nesterov)
        else:
            self.optimizer = torch.optim.Adam(self._params_to_update, lr=self.lr, weight_decay=self.weight_decay)

        if self.use_ema:
            self.ema_model = ModelEMA(self.model, decay=self.ema_decay)

        # copy unlabeled dataset to prevent adverse side effects
        unlabeled_data = deepcopy(unlabeled_data)

        # replace default transform with FixMatch Transform
        self._init_unlabeled_transform(unlabeled_data)
        self.steps_per_epoch = -1
<<<<<<< HEAD
        self.num_epochs = 500
=======
        self.num_epochs = 30
>>>>>>> 7a1072e6
        super(FixMatchTaglet, self).train(train_data, val_data, unlabeled_data)

    def _do_train(self, train_data, val_data, unlabeled_data=None):
        """
               One worker for training.
               This method carries out the actual training iterations. It is designed
               to be called by train().
               :param train_data: A dataset containing training data
               :param val_data: A dataset containing validation data
               :param unlabeled_data: A dataset containing unlabeled data
               :return:
               """
        log.info('Beginning training')

        train_data_loader = self._get_dataloader(data=train_data, shuffle=True,
                                                 batch_size=self.batch_size)

        if not self.use_scads:
            # batch size can't be larger than number of examples
            self.unlabeled_batch_size = min(self.unlabeled_batch_size, len(unlabeled_data))

            unlabeled_data_loader = self._get_dataloader(data=unlabeled_data,
                                                         shuffle=True,
                                                         batch_size=self.unlabeled_batch_size)

            if self.steps_per_epoch == -1:
                self.steps_per_epoch = max(len(train_data_loader), len(unlabeled_data_loader))

            if self.opt_type == Optimizer.SGD:
                total_steps = self.steps_per_epoch * self.num_epochs
                self.lr_scheduler = get_cosine_schedule_with_warmup(self.optimizer,
                                                                    num_warmup_steps=0,
                                                                    num_training_steps=total_steps)
        else:
            unlabeled_data_loader = None
            self.steps_per_epoch = len(train_data_loader)

        if val_data is None:
            val_data_loader = None
        else:
            val_data_loader = self._get_dataloader(data=val_data, shuffle=False,
                                                   batch_size=self.batch_size)

        # Initializes statistics containers (will only be filled by lead process)
        best_ema_model_to_save = None
        best_model_to_save = None
        best_val_acc = 0
        train_loss_list = []
        train_acc_list = []
        val_loss_list = []
        val_acc_list = []

        accelerator.wait_for_everyone()
        self.model, self.optimizer = accelerator.prepare(self.model, self.optimizer)
        if self.use_ema:
            self.ema_model.ema = accelerator.prepare(self.ema_model.ema)

        # Iterates over epochs
        for epoch in range(self.num_epochs):
            log.info("Epoch {}: ".format(epoch + 1))

            # Trains on training data
            train_loss, train_acc = self._train_epoch(train_data_loader, unlabeled_data_loader)

            # Evaluates on validation data
            if val_data_loader:
                val_loss, val_acc = self._validate_epoch(val_data_loader)
            else:
                val_loss = 0
                val_acc = 0

            log.info('Train loss: {:.4f}'.format(train_loss))
            log.info('Train acc: {:.4f}%'.format(train_acc * 100))
            train_loss_list.append(train_loss)
            train_acc_list.append(train_acc)
            log.info('Validation loss: {:.4f}'.format(val_loss))
            log.info('Validation acc: {:.4f}%'.format(val_acc * 100))
            val_loss_list.append(val_loss)
            val_acc_list.append(val_acc)
            if val_acc > best_val_acc:
                accelerator.wait_for_everyone()
                log.debug("Deep copying new best model." +
                          "(validation of {:.4f}%, over {:.4f}%)".format(
                              val_acc * 100, best_val_acc * 100))
                if self.use_ema:
                    unwrapped_ema_model = accelerator.unwrap_model(self.ema_model.ema)
                    best_ema_model_to_save = deepcopy(unwrapped_ema_model.state_dict())
                    if self.save_dir:
                        accelerator.save(best_ema_model_to_save, self.save_dir + '/ema_model.pth.tar')

                unwrapped_model = accelerator.unwrap_model(self.model)
                best_model_to_save = deepcopy(unwrapped_model.state_dict())
                best_val_acc = val_acc
                if self.save_dir:
                    accelerator.save(best_model_to_save, self.save_dir + '/model.pth.tar')

            if self.opt_type == Optimizer.ADAM and self.lr_scheduler is not None:
                self.lr_scheduler.step()

        
        accelerator.wait_for_everyone()
        self.optimizer = self.optimizer.optimizer
        self.model = accelerator.unwrap_model(self.model)
        if self.use_ema:
            self.ema_model.ema = accelerator.unwrap_model(self.ema_model.ema)
        self.model.cpu()
        accelerator.free_memory()
        
        if self.save_dir and accelerator.is_local_main_process:
            val_dic = {'train': train_loss_list, 'validation': val_loss_list}
            self.save_plot('loss', val_dic, self.save_dir)
            val_dic = {'train': train_acc_list, 'validation': val_acc_list}
            self.save_plot('accuracy', val_dic, self.save_dir)
        if self.select_on_val and best_model_to_save is not None:
            if self.use_ema and best_ema_model_to_save is not None:
                self.ema_model.ema.load_state_dict(best_ema_model_to_save)
            self.model.load_state_dict(best_model_to_save)
            accelerator.wait_for_everyone()
        if unlabeled_data is not None:
            unlabeled_data.transform = self.org_unlabeled_transform

    def _get_pred_classifier(self):
        return self.ema_model.ema if self.use_ema else self.model

    def _train_epoch(self, train_data_loader, unlabeled_data_loader=None):
        self.model.train()

        labeled_iter = iter(train_data_loader)
        if not self.use_scads:
            unlabeled_iter = iter(unlabeled_data_loader)

        running_loss = 0.0
        running_acc = 0.0
        acc_count = 0
        for i in range(self.steps_per_epoch):
            try:
                inputs_x, targets_x = next(labeled_iter)
            except StopIteration:
                labeled_iter = iter(train_data_loader)
                inputs_x, targets_x = next(labeled_iter)

            if not self.use_scads:
                try:
                    # u_w = weak aug examples; u_s = strong aug examples
                    ex = next(unlabeled_iter)
                except StopIteration:
                    unlabeled_iter = iter(unlabeled_data_loader)
                    ex = next(unlabeled_iter)

                try:
                    inputs_u_w, inputs_u_s = ex[0], ex[1]
                except TypeError:
                    raise ValueError("Unlabeled transform is not configured correctly.")

            batch_size = inputs_x.shape[0]
            if self.use_scads:
                inputs = inputs_x
            else:
                inputs = torch.cat((inputs_x, inputs_u_w, inputs_u_s))

            labels = targets_x

            self.optimizer.zero_grad()

            with torch.set_grad_enabled(True):
                logits = self.model(inputs)

                if self.use_scads:
                    logits_x = logits
                    loss = F.cross_entropy(logits, labels, reduction='mean')
                else:
                    logits_x = logits[:batch_size]
                    logits_u_w, logits_u_s = logits[batch_size:].chunk(2)
                    del logits

                    lx = F.cross_entropy(logits_x, labels, reduction='mean')
                    pseudo_label = torch.softmax(logits_u_w.detach() / self.temp, dim=-1)
                    max_probs, targets_u = torch.max(pseudo_label, dim=-1)
                    # binary mask to ignore unconfident psudolabels
                    mask = max_probs.ge(self.conf_thresh).float()

                    lu = (F.cross_entropy(logits_u_s, targets_u, reduction='none') * mask).mean()
                    loss = lx + self.lambda_u * lu

                accelerator.backward(loss)
                self.optimizer.step()

            if self.opt_type == Optimizer.SGD and self.lr_scheduler is not None:
                self.lr_scheduler.step()
            if self.use_ema:
                self.ema_model.update(self.model)

            logits_x = accelerator.gather(logits_x.detach())
            labels = accelerator.gather(labels)

            running_loss += loss.item()
            running_acc += self._get_train_acc(logits_x, labels).item()
            acc_count += len(labels)

        epoch_loss = running_loss / self.steps_per_epoch
        epoch_acc = running_acc / acc_count
        return epoch_loss, epoch_acc

    def _validate_epoch(self, val_data_loader):
        """
        Validate for one epoch.
        :param val_data_loader: A dataloader containing validation data
        :param use_gpu: Whether or not to use the GPU
        :return: None
        """
        eval_model = self.ema_model.ema if self.use_ema else self.model

        running_loss = 0
        running_acc = 0
        for batch in val_data_loader:
            inputs = batch[0]
            labels = batch[1]
            with torch.set_grad_enabled(False):
                outputs = eval_model(inputs)
                loss = torch.nn.functional.cross_entropy(outputs, labels)
                _, preds = torch.max(outputs, 1)

            preds = accelerator.gather(preds.detach())
            labels = accelerator.gather(labels)

            running_loss += loss.item()
            running_acc += torch.sum(preds == labels).item()

        epoch_loss = running_loss / len(val_data_loader.dataset)
        epoch_acc = running_acc / len(val_data_loader.dataset)
        return epoch_loss, epoch_acc<|MERGE_RESOLUTION|>--- conflicted
+++ resolved
@@ -243,11 +243,7 @@
         # replace default transform with FixMatch Transform
         self._init_unlabeled_transform(unlabeled_data)
         self.steps_per_epoch = -1
-<<<<<<< HEAD
         self.num_epochs = 500
-=======
-        self.num_epochs = 30
->>>>>>> 7a1072e6
         super(FixMatchTaglet, self).train(train_data, val_data, unlabeled_data)
 
     def _do_train(self, train_data, val_data, unlabeled_data=None):
