--- conflicted
+++ resolved
@@ -8,11 +8,7 @@
 accelerator = Accelerator(split_batches=True)
 
 from .module import Module
-<<<<<<< HEAD
-from ..pipeline import ScadsImageTaglet
-=======
 from ..pipeline import ImageTagletWithAuxData
->>>>>>> 2efda875
 
 log = logging.getLogger(__name__)
 
@@ -62,19 +58,11 @@
         self.taglets = [MultiTaskTaglet(task)]
 
 
-<<<<<<< HEAD
-class MultiTaskTaglet(ScadsImageTaglet):
-    def __init__(self, task):
-        super().__init__(task)
-        self.name = 'multitask'
-        self.num_epochs = 4 if not os.environ.get("CI") else 5
-=======
 class MultiTaskTaglet(ImageTagletWithAuxData):
     def __init__(self, task):
         super().__init__(task)
         self.name = 'multitask'
         self.num_epochs = 8 if not os.environ.get("CI") else 5
->>>>>>> 2efda875
         if os.getenv("LWLL_TA1_PROB_TASK") is not None:
             self.save_dir = os.path.join('/home/tagletuser/trained_models', self.name)
         else:
@@ -125,17 +113,12 @@
             if param.requires_grad:
                 params_to_update.append(param)
         self._params_to_update = params_to_update
-<<<<<<< HEAD
-        self.optimizer = torch.optim.SGD(self._params_to_update, lr=0.005, momentum=0.9)
-        self.lr_scheduler = torch.optim.lr_scheduler.MultiStepLR(self.optimizer, milestones=[2,3], gamma=0.1)
-=======
         self.optimizer = torch.optim.SGD(self._params_to_update, lr=0.003, momentum=0.9)
         self.lr_scheduler = torch.optim.lr_scheduler.MultiStepLR(self.optimizer, milestones=[4, 6], gamma=0.1)
         
         if len(train_data) < 1024:
             num_duplicates = (1024 // len(train_data)) + 1
             train_data = torch.utils.data.ConcatDataset([train_data] * num_duplicates)
->>>>>>> 2efda875
         
         super(MultiTaskTaglet, self).train(train_data, val_data, unlabeled_data)
 
@@ -165,7 +148,7 @@
                 target_outputs, source_outputs = outputs
                 source_loss = self.criterion(source_outputs, source_labels)
                 target_loss = self.criterion(target_outputs, target_labels)
-                loss = 8 * source_loss + target_loss
+                loss = source_loss + target_loss
 
                 accelerator.backward(loss)
                 self.optimizer.step()
