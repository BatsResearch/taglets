from ..module import Module
from ...pipeline import Cache, Taglet

import copy
import os
import random
import json
import logging

import torch
import torch.nn as nn
import torch.nn.functional as F
import torchvision.models as models

from .class_encoders.transformer_model import TransformerConv
from .utils.core import save_model, l2_loss, \
    convert_index_to_int, mask_l2_loss
from .imagenet_syns import IMAGENET_SYNS
from .id_to_concept import IDX_TO_CONCEPT_IMGNET
from .example_encoders.resnet import ResNet

# graph related imports
from .utils.conceptnet import query_conceptnet
from .utils.graph import post_process_graph, \
    compute_union_graph, compute_embeddings, compute_mapping
from .utils.random_walk import graph_random_walk

log = logging.getLogger(__name__)


class ZSLKGModule(Module):
    def __init__(self, task):
        super().__init__(task)
        self.taglets = [ZSLKGTaglet(task)]


class ZSLKGTaglet(Taglet):
    def __init__(self, task):
        super().__init__(task)

        # this is not used but keeping it just in case
        self.name = 'zsl_kg'
        self.task = task
        self.num_epochs = 1000
        self.save_dir = os.path.join('../trained_model', self.name)
        # if not os.path.exists(self.save_dir):
        #     os.makedirs(self.save_dir)

        self.save_path = os.path.join(self.save_dir, 'transformer.pt')

        self.options = {   
            "label_dim": 2049,
            "gnn": [
                {   "sample_nodes": True,
                    "relu": False,
                    "leaky_relu": False,
                    "num_sample": 50,
                    "dropout": True,
                    "output_dim": 2049,
                    "combine_self_concat": False,
                    "agg_self_loop":True,
                },
                {   
                    "sample_nodes": True,
                    "relu": False,
                    "leaky_relu": True,
                    "combine_self_concat": False,
                    "agg_self_loop":True,
                    "num_sample": 100,
                    "dropout": True,
                    "output_dim": 2048
                }
            ]
        }

        if os.getenv("LWLL_TA1_PROB_TASK") is not None:
            self.test_graph_path = '/home/tagletuser/trained_models/zsl_kg_lite'
        else:
            self.test_graph_path = 'trained_models/zsl_kg_lite'
        if not os.path.exists(self.test_graph_path):
            os.makedirs(self.test_graph_path)
        self.pretrained_model_path = 'predefined/zsl_kg_lite/transformer.pt'
        self.glove_path = 'predefined/embeddings/glove.840B.300d.txt'

    def setup_test_graph(self):
        syns = {}
        idx_to_concept = {}
        # TODO: get the synonyms
        for i, label in enumerate(self.task.classes):
            syns[label] = [label+'/n']
            idx_to_concept[i] = label
        
        self.graph_setup(syns,
                         self.test_graph_path,
                         self.task.scads_path,
                         self.glove_path,
                         idx_to_concept)

    def setup_imagenet_graph(self):
        self.graph_setup(IMAGENET_SYNS,
                         self.imagenet_graph_path,
                         self.task.scads_path,
                         self.glove_path,
                         IDX_TO_CONCEPT_IMGNET)

    def graph_setup(self, syns, graph_path, database_path, 
                    glove_path, id_to_concept):
        
        query_conceptnet(graph_path,
                         syns,
                         database_path)

        # post process graph
        post_process_graph(graph_path)
        
        # take the union of the graph
        compute_union_graph(graph_path)

        # run random walk on the graph
        graph_random_walk(graph_path, k=20, n=10)

        # compute embeddings for the nodes
        compute_embeddings(graph_path, glove_path)

        # compute mapping
        compute_mapping(id_to_concept, graph_path)

        log.debug('completed graph related processing!')

    def setup_fc(self):
        resnet = models.resnet50(pretrained=True)
        w = resnet.fc.weight
        b = resnet.fc.bias
        w.requires_grad = False
        b.requires_grad = False
        fc_vectors = torch.cat([w, b.unsqueeze(-1)], dim=1)
        fc_vectors = F.normalize(fc_vectors)
        return fc_vectors

    def setup_gnn(self, graph_path, device):
        # load graph
        adj_lists_path = os.path.join(graph_path, 'rw_adj_rel_lists.json')
        with open(adj_lists_path) as f:
            adj_lists = json.load(f)
        adj_lists = convert_index_to_int(adj_lists)

        # load embs
        concept_path = os.path.join(graph_path, 'concepts.pt')
        init_feats = torch.load(concept_path)

        model = self._get_model(init_feats, adj_lists, device)

        return model

<<<<<<< HEAD
    def train(self, train_data_loader, val_data_loader, unlabeled_data=None):
=======
    def train(self, train_data_loader, val_data_loader, unlabeled_data_loader=None):
>>>>>>> 9d6a260b
        log.debug('loading pretrained resnet')
        resnet = ResNet()
        resnet.eval()

        data = Cache.get("zsl_kg", self.task.classes)
        if data is not None:
            weights, biases = data
        else:
            # setup test graph (this will be used later)
            self.setup_test_graph()

            # checking if gpu can be used
            if self.use_gpu:
                device = torch.device('cuda:0')
            else:
                device = torch.device('cpu')

            ###
            # Assuming there is no need for the imagenet graph,
            # the code will load the weights and initialize the
            # model with random init vectors and then load the
            # imagenet weights. These vectors will be replaced
            # in the self._swtich_graph function with the correct
            # vectors
            ###

            log.debug('loading trained model parameters for the gnn')
            # imagenet model params
            imagenet_params = torch.load(self.pretrained_model_path,
                                         map_location='cpu')

            # get the size of the init features for imagenet
            # this will be replaced later
            num_feat = imagenet_params['init_feat.weight'].size(0)
            rand_feat = torch.randn(num_feat, 300, device=device)

            # load the test random walked graph
            adj_lists_path = os.path.join(self.test_graph_path,
                                          'rw_adj_rel_lists.json')
            with open(adj_lists_path) as f:
                adj_lists = json.load(f)
            adj_lists = convert_index_to_int(adj_lists)

            log.debug('creating the transformer model')
            gnn_model = self._get_model(rand_feat, adj_lists, device)

            log.debug('loading imagenet parameters into the model')
            gnn_model.load_state_dict(imagenet_params)

            log.debug('change graph and conceptnet embs')
            gnn_model = self._switch_graph(gnn_model, self.test_graph_path)

            gnn_model.to(device)
            gnn_model.eval()
            log.info('loading mapping files for the conceptnet word ids')
            mapping_path = os.path.join(self.test_graph_path,
                                        'mapping.json')
            with open(mapping_path) as f:
                mapping = json.load(f)
            conceptnet_idx = torch.tensor([mapping[str(idx)] for idx in range(len(mapping))]).to(device)

            log.debug('generating class representation')
            with torch.set_grad_enabled(False):
                class_rep = gnn_model(conceptnet_idx)

            output_shape = self._get_model_output_shape(self.task.input_shape, resnet)
            weights = copy.deepcopy(class_rep[:, :output_shape])
            biases = copy.deepcopy(class_rep[:, -1])
            Cache.set("zsl_kg", self.task.classes, (weights, biases))

        # Instantiating the model
        fc = nn.Linear(weights.shape[0], weights.shape[1])
        fc.weight = nn.Parameter(copy.deepcopy(weights), False)
        fc.bias = nn.Parameter(copy.deepcopy(biases), False)
        self.model = nn.Sequential(resnet, fc)

    def _get_model(self, init_feats, adj_lists, device):
        return TransformerConv(init_feats, adj_lists, device, self.options)

    def _train(self, fc_vectors, device):
        """
        This method is for (pre) training the concept encoder. It doesn't need to
        be called during normal TAGLETS execution.
        """
        
        log.debug("fc id to graph id mapping")
        mapping_path = os.path.join(self.imagenet_graph_path, 'mapping.json')
        mapping = json.load(open(mapping_path))
        # 1000 because we are training on imagenet 1000
        imagenet_idx = torch.tensor([mapping[str(idx)] for idx in range(1000)]).to(device)

        log.debug('setting up gnn for traning')
        model = self.setup_gnn(self.imagenet_graph_path, device)
        model.to(device)

        self.optimizer = torch.optim.Adam(model.parameters(), lr=0.001,
                            weight_decay=0.0005)

        v_train, v_val = 0.95, 0.05
        n_trainval = len(fc_vectors)
        n_train = round(n_trainval * (v_train / (v_train + v_val)))
        log.info('num train: {}, num val: {}'.format(n_train, n_trainval - n_train))

        tlist = list(range(len(fc_vectors)))
        random.shuffle(tlist)

        trlog = {}
        trlog['train_loss'] = []
        trlog['val_loss'] = []
        trlog['min_loss'] = 0
        num_w = fc_vectors.shape[0]

        log.debug('zero-shot learning training started')
        for epoch in range(1, self.num_epochs + 1):    
            model.train()
            for i, start in enumerate(range(0, n_train, 100)):
                end = min(start + 100, n_train)
                indices = tlist[start:end]
                output_vectors = model(imagenet_idx[indices])
                loss = l2_loss(output_vectors, fc_vectors[indices])
                self.optimizer.zero_grad()
                loss.backward()
                self.optimizer.step()

            model.eval()
            output_vectors = torch.empty(num_w, 2049, device=device)
            with torch.no_grad():
                for start in range(0, num_w, 100):
                    end = min(start + 100, num_w)
                    output_vectors[start: end] = model(imagenet_idx[start: end])

            train_loss = mask_l2_loss(output_vectors, fc_vectors, tlist[:n_train]).item()
            if v_val > 0:
                val_loss = mask_l2_loss(output_vectors, fc_vectors, tlist[n_train:]).item()
                loss = val_loss
            else:
                val_loss = 0
                loss = train_loss

            log.info('epoch {}, train_loss={:.4f}, val_loss={:.4f}'
                .format(epoch, train_loss, val_loss))

            # check if I need to save the model
            if trlog['val_loss']: 
                min_val_loss = min(trlog['val_loss'])
                if val_loss < min_val_loss:
                    save_model(model, self.save_path)
            else:
                save_model(model, self.save_path)

            trlog['train_loss'].append(train_loss)
            trlog['val_loss'].append(val_loss)

        # load the best model
        model.load_state_dict(torch.load(self.save_path))

        return model
    
    def _switch_graph(self, gnn, graph_path):
        
        # load the graph
        adj_lists_path = os.path.join(graph_path, 'rw_adj_rel_lists.json')
        with open(adj_lists_path) as f:
            adj_lists = json.load(f)
        adj_lists = convert_index_to_int(adj_lists)

        # load embs
        concept_path = os.path.join(graph_path, 'concepts.pt')
        init_feats = torch.load(concept_path)
       
        gnn.gnn_modules[0].features = nn.Embedding.from_pretrained(init_feats, freeze=True)
        gnn.gnn_modules[0].aggregator.features = nn.Embedding.from_pretrained(init_feats, freeze=True)
        gnn.gnn_modules[0].adj_lists = adj_lists
        gnn.gnn_modules[1].adj_lists = adj_lists

        return gnn<|MERGE_RESOLUTION|>--- conflicted
+++ resolved
@@ -152,11 +152,7 @@
 
         return model
 
-<<<<<<< HEAD
-    def train(self, train_data_loader, val_data_loader, unlabeled_data=None):
-=======
     def train(self, train_data_loader, val_data_loader, unlabeled_data_loader=None):
->>>>>>> 9d6a260b
         log.debug('loading pretrained resnet')
         resnet = ResNet()
         resnet.eval()
