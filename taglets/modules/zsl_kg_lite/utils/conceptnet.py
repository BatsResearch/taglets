--- conflicted
+++ resolved
@@ -4,17 +4,9 @@
 import logging
 import os
 import pandas as pd
-<<<<<<< HEAD
 import sqlite3
 
 log = logging.getLogger(__name__)
-
-=======
-import itertools
-import time
-import copy
-import shutil
->>>>>>> a9e776d9
 
 TABLE_COLUMNS = {
     'nodes': ['id', 'uri'],
@@ -24,6 +16,7 @@
     'edges_gin': ['edge_id', 'weight', 'data'],
     'edge_features': ['rel_id', 'direction', 'node_id', 'edge_id']
 }
+
 
 def run_commands(connection, commands):
     cursor = connection.cursor()
