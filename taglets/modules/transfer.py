--- conflicted
+++ resolved
@@ -5,11 +5,7 @@
 import torch.nn as nn
 
 from .module import Module
-<<<<<<< HEAD
-from ..pipeline import ScadsImageTaglet
-=======
 from ..pipeline import ImageTagletWithAuxData
->>>>>>> 2efda875
 
 log = logging.getLogger(__name__)
 
@@ -24,13 +20,8 @@
         self.taglets = [TransferTaglet(task)]
 
 
-<<<<<<< HEAD
-class TransferTaglet(ScadsImageTaglet):
-    def __init__(self, task, freeze=True, is_norm=True):
-=======
 class TransferTaglet(ImageTagletWithAuxData):
     def __init__(self, task, freeze=False, is_norm=False):
->>>>>>> 2efda875
         super().__init__(task)
         self.name = 'transfer'
         if os.getenv("LWLL_TA1_PROB_TASK") is not None:
@@ -75,13 +66,8 @@
             if param.requires_grad:
                 params_to_update.append(param)
         self._params_to_update = params_to_update
-<<<<<<< HEAD
-        self.optimizer = torch.optim.SGD(self._params_to_update, lr=0.005, momentum=0.9)
-        self.lr_scheduler = torch.optim.lr_scheduler.StepLR(self.optimizer, step_size=20, gamma=0.1)
-=======
         self.optimizer = torch.optim.SGD(self._params_to_update, lr=0.003, momentum=0.9)
         self.lr_scheduler = torch.optim.lr_scheduler.MultiStepLR(self.optimizer, milestones=[20, 30], gamma=0.1)
->>>>>>> 2efda875
 
     def train(self, train_data, val_data, unlabeled_data=None):
         scads_train_data, scads_num_classes = self._get_scads_data()
