from taglets.data.custom_dataset import CustomDataset
from torch.utils import data

from .module import Module
from ..pipeline import Taglet
from ..scads import Scads, ScadsEmbedding

import os
import random
import torch
import logging
import numpy as np
import torchvision.transforms as transforms

log = logging.getLogger(__name__)


class TransferModule(Module):
    """
    A module that pre-trains on datasets selected from the SCADS and then
    transfers to available labeled data
    """
    def __init__(self, task):
        super().__init__(task)
        self.taglets = [TransferTaglet(task)]


class TransferTaglet(Taglet):
    def __init__(self, task):
        super().__init__(task)
        self.name = 'transfer'
        self.save_dir = os.path.join('trained_models', self.name)
        if not os.path.exists(self.save_dir):
            os.makedirs(self.save_dir)
            
        self.img_per_related_class = 600
        self.num_related_class = 5

    def transform_image(self):
        """
        Get the transform to be used on an image.
        :return: A transform
        """
        data_mean = [0.485, 0.456, 0.406]
        data_std = [0.229, 0.224, 0.225]

        return transforms.Compose([
            transforms.RandomRotation(45),
            transforms.RandomResizedCrop(self.task.input_shape),
            transforms.RandomHorizontalFlip(),
            transforms.ToTensor(),
            transforms.Normalize(mean=data_mean, std=data_std)
        ])


    def _get_scads_data(self):
        root_path = Scads.get_root_path()
        Scads.open(self.task.scads_path)
        ScadsEmbedding.load('predefined/numberbatch-en19.08.txt.gz')
        image_paths = []
        image_labels = []
        visited = set()

<<<<<<< HEAD
        def get_images(node, label):
            if node.get_conceptnet_id() not in visited:
                visited.add(node.get_conceptnet_id())
                images = node.get_images_whitelist(self.task.whitelist)
                if len(images) < self.img_per_related_class:
                    return False
                images = random.sample(images, self.img_per_related_class)
=======
            neighbors = [edge.get_end_node() for edge in target_node.get_neighbors()]
            # Add target node
            if target_node.get_conceptnet_id() not in visited:
                images = target_node.get_images_whitelist(self.task.whitelist)
>>>>>>> d468110b
                images = [os.path.join(root_path, image) for image in images]
                image_paths.extend(images)
                image_labels.extend([label] * len(images))
                log.debug("Source class found: {}".format(node.get_conceptnet_id()))
                return True
            return False

        all_related_class = 0
        for conceptnet_id in self.task.classes:
            cur_related_class = 0
            target_node = Scads.get_node_by_conceptnet_id(conceptnet_id)
            if get_images(target_node, all_related_class):
                cur_related_class += 1
                all_related_class += 1
    
            neighbors = ScadsEmbedding.get_related_nodes(target_node, self.num_related_class * 20)
            for neighbor in neighbors:
                if get_images(neighbor, all_related_class):
                    cur_related_class += 1
                    all_related_class += 1
                    if cur_related_class >= self.num_related_class:
                        break

        Scads.close()

        transform = self.transform_image()
        train_val_data = CustomDataset(image_paths,
                                       labels=image_labels,
                                       transform=transform)

        # 80% for training, 20% for validation
        train_percent = 0.8
        num_data = len(train_val_data)
        indices = list(range(num_data))
        train_split = int(np.floor(train_percent * num_data))
        np.random.shuffle(indices)
        train_idx = indices[:train_split]
        valid_idx = indices[train_split:]

        train_dataset = data.Subset(train_val_data, train_idx)
        val_dataset = data.Subset(train_val_data, valid_idx)

        return train_dataset, val_dataset, all_related_class

    def _set_num_classes(self, num_classes):
        m = torch.nn.Sequential(*list(self.model.children())[:-1])
        output_shape = self._get_model_output_shape(self.task.input_shape, m)
        self.model.fc = torch.nn.Linear(output_shape, num_classes)

        params_to_update = []
        for param in self.model.parameters():
            if param.requires_grad:
                params_to_update.append(param)
        self._params_to_update = params_to_update
        self.optimizer = torch.optim.Adam(self._params_to_update, lr=self.lr, weight_decay=1e-4)
        self.lr_scheduler = torch.optim.lr_scheduler.StepLR(self.optimizer, step_size=10, gamma=0.1)

    def train(self, train_data, val_data):
        scads_train_data, scads_val_data, scads_num_classes = self._get_scads_data()
        log.info("Source classes found: {}".format(scads_num_classes))

        orig_num_epochs = self.num_epochs
        self.num_epochs = 5
        self._set_num_classes(scads_num_classes)
        super(TransferTaglet, self).train(scads_train_data, scads_val_data)
        self.num_epochs = orig_num_epochs

        # TODO: Freeze layers
        orig_num_epochs = self.num_epochs
        self.num_epochs = 5
        self._set_num_classes(len(self.task.classes))
        super(TransferTaglet, self).train(train_data, val_data)
        self.num_epochs = orig_num_epochs

<|MERGE_RESOLUTION|>--- conflicted
+++ resolved
@@ -61,7 +61,6 @@
         image_labels = []
         visited = set()
 
-<<<<<<< HEAD
         def get_images(node, label):
             if node.get_conceptnet_id() not in visited:
                 visited.add(node.get_conceptnet_id())
@@ -69,12 +68,6 @@
                 if len(images) < self.img_per_related_class:
                     return False
                 images = random.sample(images, self.img_per_related_class)
-=======
-            neighbors = [edge.get_end_node() for edge in target_node.get_neighbors()]
-            # Add target node
-            if target_node.get_conceptnet_id() not in visited:
-                images = target_node.get_images_whitelist(self.task.whitelist)
->>>>>>> d468110b
                 images = [os.path.join(root_path, image) for image in images]
                 image_paths.extend(images)
                 image_labels.extend([label] * len(images))
