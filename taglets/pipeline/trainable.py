--- conflicted
+++ resolved
@@ -237,13 +237,11 @@
         pred_classifier = self._get_pred_classifier()
         pred_classifier.eval()
         
-<<<<<<< HEAD
-        #log.info(f"Data dataLoader {data.filepaths}")
-        data_loader = self._get_dataloader(data, False)
-        dataset_len = len(data_loader.dataset)
-=======
-        data_loader = self._get_dataloader(data, False, batch_size=128)
->>>>>>> ebca2a2d
+        if self.video_classification:
+            data_loader = self._get_dataloader(data, False)
+        else:
+            data_loader = self._get_dataloader(data, False, batch_size=128)
+        dataset_len = len(data_loader.dataset)  
         
         accelerator.wait_for_everyone()
         self.model = accelerator.prepare(self.model)
