import copy
import logging
import matplotlib.pyplot as plt
import numpy as np
import os
import pickle
import random
import torch
import torch.distributed as dist
import torch.multiprocessing as mp
import torch.nn as nn
import math

log = logging.getLogger(__name__)


class Trainable:
    """
    A class with a trainable model.

    Anything that might run on a GPU and/or with multiprocessing should inherit
    from this class.
    """

    def __init__(self, task):
        """
        Create a new Trainable.

        :param task: The current task
        """
        self.name = 'base'
        self.task = task
        self.lr = 0.0005
        self.criterion = torch.nn.CrossEntropyLoss()
        self.seed = 0
        self.num_epochs = 30 if not os.environ.get("CI") else 5
        self.batch_size = 256 if not os.environ.get("CI") else 32
        self.unlabeled_batch_size = 0
        self.select_on_val = True  # If true, save model on the best validation performance
        self.save_dir = None
        # for extra flexibility
        self.unlabeled_batch_size = self.batch_size

        # Configures GPU and multiprocessing
        n_gpu = torch.cuda.device_count()
        if n_gpu > 0:
            self.use_gpu = True
            self.n_proc = n_gpu
        else:
            self.use_gpu = False
            self.n_proc = max(1, mp.cpu_count() - 1)
        self.num_workers = min(max(0, mp.cpu_count() // self.n_proc - 1), 2)

        # Gradients are summed over workers, so need to scale the step size
        self.lr = self.lr / self.n_proc

        self.model = task.get_initial_model()

        self._init_random(self.seed)

        # Parameters needed to be updated based on freezing layer
        params_to_update = []
        for param in self.model.parameters():
            if param.requires_grad:
                params_to_update.append(param)
        self._params_to_update = params_to_update
        self.optimizer = torch.optim.Adam(self._params_to_update, lr=self.lr, weight_decay=1e-4)
        self.lr_scheduler = torch.optim.lr_scheduler.StepLR(self.optimizer, step_size=20, gamma=0.1)

        self.valid = True

    def train(self, train_data, val_data, unlabeled_data=None):
        os.environ['MASTER_ADDR'] = '127.0.0.1'
        os.environ['MASTER_PORT'] = '8888'

        # Launches workers and collects results from queue
        processes = []
        ctx = mp.get_context('spawn')
        q = ctx.Queue()
        for i in range(self.n_proc):
            args = (i, q, train_data, val_data, unlabeled_data)
            p = ctx.Process(target=self._do_train, args=args)
            p.start()
            processes.append(p)

        state_dict = q.get()

        for p in processes:
            p.join()

        state_dict = pickle.loads(state_dict)
        self.model.load_state_dict(state_dict)

    def predict(self, data):
        os.environ['MASTER_ADDR'] = '127.0.0.1'
        os.environ['MASTER_PORT'] = '8888'

        # Launches workers and collects results from queue
        processes = []
        results = []
        ctx = mp.get_context('spawn')
        q = ctx.Queue()
        for i in range(self.n_proc):
            args = (i, q, data)
            p = ctx.Process(target=self._do_predict, args=args)
            p.start()
            processes.append(p)
        for _ in processes:
            results.append(q.get())
        for p in processes:
            p.join()

        # Collates results so output order matches input order
        # Results are either (rank, outputs) or (rank, outputs, label)
        #
        # Remember to only return the first len(data) results, since the
        # distributed data sampler adds extra copies to make each worker the same
        outputs = np.ndarray((len(data), results[0][1].shape[1]), dtype=np.float32)
        if len(results[0]) > 2:
            labels = np.ndarray((len(data),), dtype=np.int32)
        else:
            labels = None

        # Sorts results in rank order
        results.sort(key=lambda x: x[0])

        # Collects the results
        for i in range(len(data)):
            outputs[i] = results[i % len(results)][1][i // len(results), :]
            if labels is not None:
                labels[i] = results[i % len(results)][2][i // len(results)]

        if labels is not None:
            return outputs, labels
        else:
            return outputs

    def evaluate(self, labeled_data):
        """
        Evaluate on labeled data.

        :param labeled_data: A Dataset containing images and ground truth labels
        :return: accuracy
        """
        outputs, labels = self.predict(labeled_data)
        correct = (np.argmax(outputs, 1) == labels).sum()
        return correct / outputs.shape[0]

    def _get_train_sampler(self, data, n_proc, rank):
        return torch.utils.data.distributed.DistributedSampler(data,
                                                               num_replicas=n_proc,
                                                               rank=rank)

    def _get_val_sampler(self, data, n_proc, rank):
        return self._get_train_sampler(data, n_proc, rank)

<<<<<<< HEAD
    def _get_dataloader(self, data, sampler, batch_size):
=======
    def _get_dataloader(self, data, sampler, batch_size=None):
        if batch_size is None:
            batch_size = self.batch_size
>>>>>>> 9d6a260b
        return torch.utils.data.DataLoader(
            dataset=data, batch_size=batch_size, shuffle=False,
            num_workers=self.num_workers, pin_memory=True, sampler=sampler
        )

    def _get_pred_classifier(self):
        return self.model

    @staticmethod
    def save_plot(plt_mode, val_dic, save_dir):
        plt.figure()
        colors = ['r', 'b', 'g']

        counter = 0
        for k, v in val_dic.items():
            val = [np.round(float(i), decimals=3) for i in v]
            plt.plot(val, color=colors[counter], label=k + ' ' + plt_mode)
            counter += 1

        if plt_mode == 'loss':
            plt.legend(loc='upper right')
        elif plt_mode == 'accuracy':
            plt.legend(loc='lower right')
        title = '_vs.'.join(list(val_dic.keys()))
        plt.title(title + ' ' + plt_mode)
        plt.savefig(save_dir + '/' + plt_mode + '_' + title + '.pdf')
        plt.close()

    @staticmethod
    def _init_random(seed):
        """
        Initialize random numbers with a seed.
        :param seed: The seed to initialize with
        :return: None
        """
        random.seed(seed)
        np.random.seed(seed)
        torch.manual_seed(seed)
        torch.cuda.manual_seed(seed)

    def _do_train(self, rank, q, train_data, val_data, unlabeled_data=None):
        """
        One worker for training.

        This method carries out the actual training iterations. It is designed
        to be called by train().

        :param train_data: A dataset containing training data
        :param val_data: A dataset containing validation data
        :param unlabeled_data: A dataset containing unlabeled data
        :return:
        """
        if rank == 0:
            log.info('Beginning training')

        # Initializes distributed backend
        backend = 'nccl' if self.use_gpu else 'gloo'
        dist.init_process_group(
            backend=backend, init_method='env://', world_size=self.n_proc, rank=rank
        )

        # Configures model to be distributed
        if self.use_gpu:
            self.model = self.model.cuda(rank)
            self.model = nn.parallel.DistributedDataParallel(
                self.model, device_ids=[rank]
            )
        else:
            self.model = self.model.cpu()
            self.model = nn.parallel.DistributedDataParallel(
                self.model, device_ids=None
            )

        # Creates distributed data loaders from datasets
        train_sampler = self._get_train_sampler(train_data, n_proc=self.n_proc, rank=rank)
        train_data_loader = self._get_dataloader(data=train_data, sampler=train_sampler, batch_size=self.batch_size)

        if val_data is None:
            val_data_loader = None
        else:
            val_sampler = self._get_val_sampler(val_data, n_proc=self.n_proc, rank=rank)
            val_data_loader = self._get_dataloader(data=val_data, sampler=val_sampler, batch_size=self.batch_size)

        if unlabeled_data is None:
            unlabeled_data_loader = None
        else:
            unlabeled_sampler = self._get_train_sampler(data=unlabeled_data,
                                                            n_proc=self.n_proc,
                                                            rank=rank)
            unlabeled_data_loader = self._get_dataloader(data=unlabeled_data,
                                                         sampler=unlabeled_sampler,
                                                         batch_size=self.unlabeled_batch_size)
        # Initializes statistics containers (will only be filled by lead process)
        best_model_to_save = None
        best_val_acc = 0
        train_loss_list = []
        train_acc_list = []
        val_loss_list = []
        val_acc_list = []

        # Iterates over epochs
        for epoch in range(self.num_epochs):
            if rank == 0:
                log.info("Epoch {}: ".format(epoch + 1))

            # this is necessary for shuffle to work
            train_sampler.set_epoch(epoch)

            # Trains on training data
<<<<<<< HEAD
            train_loss, train_acc = self._train_epoch(rank, train_data_loader, None)
=======
            train_loss, train_acc = self._train_epoch(rank, train_data_loader,
                                                            unlabeled_data_loader)
>>>>>>> 9d6a260b

            # Evaluates on validation data
            if val_data_loader:
                val_loss, val_acc = self._validate_epoch(rank, val_data_loader)
            else:
                val_loss = 0
                val_acc = 0

            # Gathers results statistics to lead process
            summaries = [train_loss, train_acc, val_loss, val_acc]
            summaries = torch.tensor(summaries, requires_grad=False)
            if self.use_gpu:
                summaries = summaries.cuda(rank)
            else:
                summaries = summaries.cpu()
            dist.reduce(summaries, 0, op=dist.ReduceOp.SUM)
            train_loss, train_acc, val_loss, val_acc = summaries

            # Processes results if lead process
            if rank == 0:
                log.info('Train loss: {:.4f}'.format(train_loss))
                log.info('Train acc: {:.4f}%'.format(train_acc * 100))
                train_loss_list.append(train_loss)
                train_acc_list.append(train_acc)
                log.info('Validation loss: {:.4f}'.format(val_loss))
                log.info('Validation acc: {:.4f}%'.format(val_acc * 100))
                val_loss_list.append(val_loss)
                val_acc_list.append(val_acc)
                if val_acc > best_val_acc:
                    log.debug("Deep copying new best model." +
                              "(validation of {:.4f}%, over {:.4f}%)".format(
                                  val_acc * 100, best_val_acc * 100))
                    best_model_to_save = copy.deepcopy(self.model.module.state_dict())
                    best_val_acc = val_acc
                    if self.save_dir:
                        torch.save(best_model_to_save, self.save_dir + '/model.pth.tar')

            if self.lr_scheduler:
                self.lr_scheduler.step()

        # Lead process saves plots and returns best model
        if rank == 0:
            if self.save_dir:
                val_dic = {'train': train_loss_list, 'validation': val_loss_list}
                self.save_plot('loss', val_dic, self.save_dir)
                val_dic = {'train': train_acc_list, 'validation': val_acc_list}
                self.save_plot('accuracy', val_dic, self.save_dir)
            if self.select_on_val and best_model_to_save is not None:
                self.model.module.load_state_dict(best_model_to_save)

            self.model.cpu()
            state_dict = self.model.module.state_dict()
            state_dict = pickle.dumps(state_dict)
            q.put(state_dict)

        # Use a barrier to keep all workers alive until they all finish,
        # due to shared CUDA tensors. See
        # https://pytorch.org/docs/stable/multiprocessing.html#multiprocessing-cuda-sharing-details
        dist.barrier()

    def _train_epoch(self, rank, train_data_loader, unlabeled_data_loader=None):
        """
        Train for one epoch.
        :param train_data_loader: A dataloader containing training data
        :param use_gpu: Whether or not to use the GPU
        :return: None
        """
        self.model.train()
        running_loss = 0
        running_acc = 0
        for batch in train_data_loader:
            inputs = batch[0]
            labels = batch[1]
            if self.use_gpu:
                inputs = inputs.cuda(rank)
                labels = labels.cuda(rank)

            self.optimizer.zero_grad()
            with torch.set_grad_enabled(True):
                outputs = self.model(inputs)
                loss = self.criterion(outputs, labels)
                loss.backward()
                self.optimizer.step()

            running_loss += loss.item()
            running_acc += self._get_train_acc(outputs, labels)

        if not len(train_data_loader.dataset):
            return 0, 0

        epoch_loss = running_loss / len(train_data_loader.dataset)
        epoch_acc = running_acc.item() / len(train_data_loader.dataset)

        return epoch_loss, epoch_acc

    def _validate_epoch(self, rank, val_data_loader):
        """
        Validate for one epoch.
        :param val_data_loader: A dataloader containing validation data
        :param use_gpu: Whether or not to use the GPU
        :return: None
        """
        self.model.eval()
        running_loss = 0
        running_acc = 0
        for batch in val_data_loader:
            inputs = batch[0]
            labels = batch[1]
            if self.use_gpu:
                inputs = inputs.cuda(rank)
                labels = labels.cuda(rank)
            with torch.set_grad_enabled(False):
                outputs = self.model(inputs)
                loss = torch.nn.functional.cross_entropy(outputs, labels)
                _, preds = torch.max(outputs, 1)

            running_loss += loss.item()
            running_acc += torch.sum(preds == labels)

        epoch_loss = running_loss / len(val_data_loader.dataset)
        epoch_acc = running_acc.item() / len(val_data_loader.dataset)

        return epoch_loss, epoch_acc

    @staticmethod
    def _get_train_acc(outputs, labels):
        """
        Gets the training accuracy for a tensor of outputs and training labels.

        The method primarily exists so that EndModel can compute the accuracy of
        soft labels differently.

        :param outputs: outputs of the model being trained
        :param labels: training labels
        :return: the total number of correct predictions
        """
        return torch.sum(torch.max(outputs, 1)[1] == labels)

    def _do_predict(self, rank, q, data):
        if rank == 0:
            log.info('Beginning prediction')

        pred_classifier = self._get_pred_classifier()
        pred_classifier.eval()

        # Configures model for device
        if self.use_gpu:
            pred_classifier = pred_classifier.cuda(rank)
        else:
            pred_classifier = pred_classifier.cpu()

        # Creates distributed data loader from dataset
        sampler = torch.utils.data.distributed.DistributedSampler(
            data, num_replicas=self.n_proc, rank=rank, shuffle=False
        )
        data_loader = torch.utils.data.DataLoader(
            dataset=data, batch_size=self.batch_size, shuffle=False,
            num_workers=self.num_workers, pin_memory=True, sampler=sampler
        )

        outputs = []
        labels = []
        for batch in data_loader:
            if isinstance(batch, list):
                inputs, targets = batch
            else:
                inputs, targets = batch, None

            if self.use_gpu:
                inputs = inputs.cuda(rank)

            with torch.set_grad_enabled(False):
                output = pred_classifier(inputs)
                outputs.append(torch.nn.functional.softmax(output, 1))
                if targets is not None:
                    labels.append(targets)

        outputs = torch.cat(outputs).cpu().detach().numpy()
        if len(labels) > 0:
            labels = torch.cat(labels).cpu().detach().numpy()

        if rank == 0:
            log.info('Finished prediction')

        if len(labels) > 0:
            q.put((rank, outputs, labels))
        else:
            q.put((rank, outputs))

    @staticmethod
    def _get_model_output_shape(in_size, mod):
        """
        Adopt from https://gist.github.com/lebedov/0db63ffcd0947c2ea008c4a50be31032
        Compute output size of Module `mod` given an input with size `in_size`
        :param in_size: input shape (height, width)
        :param mod: PyTorch model
        :return:
        """
        mod = mod.cpu()
        f = mod(torch.rand(2, 3, *in_size))
        return int(np.prod(f.size()[1:]))<|MERGE_RESOLUTION|>--- conflicted
+++ resolved
@@ -9,7 +9,6 @@
 import torch.distributed as dist
 import torch.multiprocessing as mp
 import torch.nn as nn
-import math
 
 log = logging.getLogger(__name__)
 
@@ -35,7 +34,6 @@
         self.seed = 0
         self.num_epochs = 30 if not os.environ.get("CI") else 5
         self.batch_size = 256 if not os.environ.get("CI") else 32
-        self.unlabeled_batch_size = 0
         self.select_on_val = True  # If true, save model on the best validation performance
         self.save_dir = None
         # for extra flexibility
@@ -154,13 +152,9 @@
     def _get_val_sampler(self, data, n_proc, rank):
         return self._get_train_sampler(data, n_proc, rank)
 
-<<<<<<< HEAD
-    def _get_dataloader(self, data, sampler, batch_size):
-=======
     def _get_dataloader(self, data, sampler, batch_size=None):
         if batch_size is None:
             batch_size = self.batch_size
->>>>>>> 9d6a260b
         return torch.utils.data.DataLoader(
             dataset=data, batch_size=batch_size, shuffle=False,
             num_workers=self.num_workers, pin_memory=True, sampler=sampler
@@ -236,13 +230,13 @@
 
         # Creates distributed data loaders from datasets
         train_sampler = self._get_train_sampler(train_data, n_proc=self.n_proc, rank=rank)
-        train_data_loader = self._get_dataloader(data=train_data, sampler=train_sampler, batch_size=self.batch_size)
+        train_data_loader = self._get_dataloader(data=train_data, sampler=train_sampler)
 
         if val_data is None:
             val_data_loader = None
         else:
             val_sampler = self._get_val_sampler(val_data, n_proc=self.n_proc, rank=rank)
-            val_data_loader = self._get_dataloader(data=val_data, sampler=val_sampler, batch_size=self.batch_size)
+            val_data_loader = self._get_dataloader(data=val_data, sampler=val_sampler)
 
         if unlabeled_data is None:
             unlabeled_data_loader = None
@@ -270,13 +264,8 @@
             train_sampler.set_epoch(epoch)
 
             # Trains on training data
-<<<<<<< HEAD
-            train_loss, train_acc = self._train_epoch(rank, train_data_loader, None)
-=======
             train_loss, train_acc = self._train_epoch(rank, train_data_loader,
                                                             unlabeled_data_loader)
->>>>>>> 9d6a260b
-
             # Evaluates on validation data
             if val_data_loader:
                 val_loss, val_acc = self._validate_epoch(rank, val_data_loader)
