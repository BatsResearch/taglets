import copy
import logging
import matplotlib.pyplot as plt
import numpy as np
import os
import random
import torch
import torch.multiprocessing as mp
from accelerate import Accelerator
import faulthandler
accelerator = Accelerator()

log = logging.getLogger(__name__)
faulthandler.enable()

def get_schedule(num_epoch):
    # if dataset_size < 20_000:
    #     return [100, 200, 300, 400, 500]
    # elif dataset_size < 500_000:
    #     return [500, 900, 1300, 1700, 2000]
    # else:
    #     return [500, 6000, 12_000, 18_000, 20_000]
    if num_epoch == 500:
        return [100, 200, 300, 400, 500]
    elif num_epoch == 2000:
        return [500, 900, 1300, 1700, 2000]
    else:
        return [500, 6000, 12_000, 18_000, 20_000]


def get_lr(step, dataset_size, base_lr=0.003):
    """Returns learning-rate for `step` or None at the end."""
    supports = get_schedule(dataset_size)
    # Linear warmup
    if step < supports[0]:
        return base_lr * step / supports[0]
    # End of training
    elif step >= supports[-1]:
        return None
    # Staircase decays by factor of 10
    else:
        for s in supports[1:]:
            if s < step:
                base_lr /= 10
        return base_lr


class Trainable:
    """
    A class with a trainable model.

    Anything that might run on a GPU and/or with multiprocessing should inherit
    from this class.
    """

    def __init__(self, task):
        """
        Create a new Trainable.

        :param task: The current task
        """
        self.name = 'base'
        self.task = task
        self.lr = 0.0005
        self.criterion = torch.nn.CrossEntropyLoss()
<<<<<<< HEAD
        self.seed = 0
        self.num_epochs = 500 if not os.environ.get("CI") else 5
=======
        self.seed = task.model_seed
        self.num_epochs = 30 if not os.environ.get("CI") else 5
>>>>>>> ada3ab3b
        self.batch_size = task.batch_size if not os.environ.get("CI") else 32
        self.select_on_val = True  # If true, save model on the best validation performance
        self.save_dir = None
        # for extra flexibility
        self.unlabeled_batch_size = self.batch_size

        n_gpu = torch.cuda.device_count()
        self.n_proc = n_gpu if n_gpu > 0 else max(1, mp.cpu_count() - 1)
        self.num_workers = min(max(0, mp.cpu_count() // self.n_proc - 1), 2) if not os.environ.get("CI") else 0

        self.model = task.get_initial_model()

        self._init_random(self.seed)

        # Parameters needed to be updated based on freezing layer
        params_to_update = []
        for param in self.model.parameters():
            if param.requires_grad:
                params_to_update.append(param)
        self._params_to_update = params_to_update
        self.optimizer = torch.optim.Adam(self._params_to_update, lr=self.lr, weight_decay=1e-4)
        self.lr_scheduler = None
        self.valid = True

    def train(self, train_data, val_data, unlabeled_data=None):
        self._do_train(train_data, val_data, unlabeled_data)

    def predict(self, data):
        return self._do_predict(data)

    def evaluate(self, labeled_data):
        """
        Evaluate on labeled data.

        :param labeled_data: A Dataset containing images and ground truth labels
        :return: accuracy
        """
        outputs, labels = self.predict(labeled_data)
        correct = (np.argmax(outputs, 1) == labels).sum()
        return correct / outputs.shape[0]

    def _get_dataloader(self, data, shuffle, batch_size=None):
        if batch_size is None:
            batch_size = self.batch_size
        if shuffle:
            return accelerator.prepare(torch.utils.data.DataLoader(
                dataset=data, batch_size=batch_size,
                num_workers=self.num_workers, pin_memory=True,
                sampler=torch.utils.data.RandomSampler(data, replacement=True, num_samples=batch_size)
            ))
        else:
            return accelerator.prepare(torch.utils.data.DataLoader(
                dataset=data, batch_size=batch_size, shuffle=shuffle,
                num_workers=self.num_workers, pin_memory=True
            ))

    def _get_pred_classifier(self):
        return self.model

    @staticmethod
    def save_plot(plt_mode, val_dic, save_dir):
        plt.figure()
        colors = ['r', 'b', 'g']

        counter = 0
        for k, v in val_dic.items():
            val = [np.round(float(i), decimals=3) for i in v]
            plt.plot(val, color=colors[counter], label=k + ' ' + plt_mode)
            counter += 1

        if plt_mode == 'loss':
            plt.legend(loc='upper right')
        elif plt_mode == 'accuracy':
            plt.legend(loc='lower right')
        title = '_vs.'.join(list(val_dic.keys()))
        plt.title(title + ' ' + plt_mode)
        plt.savefig(save_dir + '/' + plt_mode + '_' + title + '.pdf')
        plt.close()

    @staticmethod
    def _init_random(seed):
        """
        Initialize random numbers with a seed.
        :param seed: The seed to initialize with
        :return: None
        """
        random.seed(seed)
        np.random.seed(seed)
        torch.manual_seed(seed)
        torch.cuda.manual_seed(seed)
        accelerator.wait_for_everyone()

    def _do_train(self, train_data, val_data, unlabeled_data=None):
        """
        One worker for training.

        This method carries out the actual training iterations. It is designed
        to be called by train().

        :param train_data: A dataset containing training data   
        :param val_data: A dataset containing validation data
        :param unlabeled_data: A dataset containing unlabeled data
        :return:
        """
        log.info('Beginning training')
        train_data_loader = self._get_dataloader(data=train_data, shuffle=True)

        if val_data is None:
            val_data_loader = None
        else:
            val_data_loader = self._get_dataloader(data=val_data, shuffle=False)

        if unlabeled_data is None:
            unlabeled_data_loader = None
        else:
            unlabeled_data_loader = self._get_dataloader(data=unlabeled_data,
                                                         shuffle=True,
                                                         batch_size=self.unlabeled_batch_size)
        # Initializes statistics containers (will only be filled by lead process)
        best_model_to_save = None
        best_val_acc = 0
        train_loss_list = []
        train_acc_list = []
        val_loss_list = []
        val_acc_list = []

        accelerator.wait_for_everyone()
        self.model, self.optimizer = accelerator.prepare(self.model, self.optimizer)

        # Iterates over epochs
        for epoch in range(self.num_epochs):
            log.info("Epoch {}: ".format(epoch + 1))

            if self.lr_scheduler is None:
                lr = get_lr(epoch, self.num_epochs, 0.003)
                for param_group in self.optimizer.optimizer.param_groups:
                    param_group["lr"] = lr

            # Trains on training data
            train_loss, train_acc = self._train_epoch(train_data_loader, unlabeled_data_loader)
            
            # Evaluates on validation data
            if val_data_loader:
                val_loss, val_acc = self._validate_epoch(val_data_loader)
            else:
                val_loss = 0
                val_acc = 0

            log.info('Train loss: {:.4f}'.format(train_loss))
            log.info('Train acc: {:.4f}%'.format(train_acc * 100))
            train_loss_list.append(train_loss)
            train_acc_list.append(train_acc)
            log.info('Validation loss: {:.4f}'.format(val_loss))
            log.info('Validation acc: {:.4f}%'.format(val_acc * 100))
            val_loss_list.append(val_loss)
            val_acc_list.append(val_acc)
            if val_acc > best_val_acc:
                accelerator.wait_for_everyone()
                unwrapped_model = accelerator.unwrap_model(self.model)
                
                log.debug("Deep copying new best model." +
                          "(validation of {:.4f}%, over {:.4f}%)".format(
                              val_acc * 100, best_val_acc * 100))
                best_model_to_save = copy.deepcopy(unwrapped_model.state_dict())
                best_val_acc = val_acc
                if self.save_dir:
                    accelerator.save(best_model_to_save, self.save_dir + '/model.pth.tar')

            if self.lr_scheduler is not None:
                self.lr_scheduler.step()

        accelerator.wait_for_everyone()
        self.optimizer = self.optimizer.optimizer
        self.model = accelerator.unwrap_model(self.model)
        self.model.cpu()
        accelerator.free_memory()

        if self.save_dir and accelerator.is_local_main_process:
            val_dic = {'train': train_loss_list, 'validation': val_loss_list}
            self.save_plot('loss', val_dic, self.save_dir)
            val_dic = {'train': train_acc_list, 'validation': val_acc_list}
            self.save_plot('accuracy', val_dic, self.save_dir)
        if self.select_on_val and best_model_to_save is not None:
            self.model.load_state_dict(best_model_to_save)
            accelerator.wait_for_everyone()

    def _train_epoch(self, train_data_loader, unlabeled_data_loader=None):
        raise NotImplementedError

    def _validate_epoch(self, val_data_loader):
        raise NotImplementedError

    @staticmethod
    def _get_train_acc(outputs, labels):
        """
        Gets the training accuracy for a tensor of outputs and training labels.

        The method primarily exists so that EndModel can compute the accuracy of
        soft labels differently.

        :param outputs: outputs of the model being trained
        :param labels: training labels
        :return: the total number of correct predictions
        """
        return torch.sum(torch.max(outputs, 1)[1] == labels)

    def _do_predict(self, data):
        log.info('Beginning prediction')
        pred_classifier = self._get_pred_classifier()
        pred_classifier.eval()
        
        data_loader = self._get_dataloader(data, False)
        
        accelerator.wait_for_everyone()
        self.model = accelerator.prepare(self.model)
        
        outputs, labels = self._predict_epoch(data_loader, pred_classifier)

        self.model = accelerator.unwrap_model(self.model)
        # Top: Not 100% sure why we need the following line, but if removed, there will be some leftover gpu tensors
        # taking up some memory at the next checkpoint
        accelerator.free_memory()
        
        if len(labels) > 0:
            return outputs, labels
        else:
            return outputs
            
    def _predict_epoch(self, data_loader, pred_classifier):
        raise NotImplementedError

    @staticmethod
    def _get_model_output_shape(in_size, mod):
        """
        Adopt from https://gist.github.com/lebedov/0db63ffcd0947c2ea008c4a50be31032
        Compute output size of Module `mod` given an input with size `in_size`
        :param in_size: input shape (height, width)
        :param mod: PyTorch model
        :return:
        """
        mod = mod.cpu()
        f = mod(torch.rand(2, 3, *in_size))
        return int(np.prod(f.size()[1:]))
    
    
class ImageTrainable(Trainable):
    def _train_epoch(self, train_data_loader, unlabeled_data_loader=None):
        """
        Train for one epoch.
        :param train_data_loader: A dataloader containing training data
        :param use_gpu: Whether or not to use the GPU
        :return: None
        """
        
        self.model.train()
        running_loss = 0
        running_acc = 0
        total_len = 0

        for batch in train_data_loader:
            inputs = batch[0]
            labels = batch[1]

            self.optimizer.zero_grad()
            with torch.set_grad_enabled(True):
                outputs = self.model(inputs)
                loss = self.criterion(outputs, labels)
                accelerator.backward(loss)
                self.optimizer.step()

            outputs = accelerator.gather(outputs.detach())
            labels = accelerator.gather(labels)

            running_loss += loss.item()
            running_acc += self._get_train_acc(outputs, labels).item()
            total_len += len(labels)

        if not len(train_data_loader):
            return 0, 0

        epoch_loss = running_loss / len(train_data_loader)
        epoch_acc = running_acc / total_len

        return epoch_loss, epoch_acc
    
    def _validate_epoch(self, val_data_loader):
        """
        Validate for one epoch.
        :param val_data_loader: A dataloader containing validation data
        :param use_gpu: Whether or not to use the GPU
        :return: None
        """
        self.model.eval()
        running_loss = 0
        running_acc = 0
        total_len = 0
        for batch in val_data_loader:
            inputs = batch[0]
            labels = batch[1]
            with torch.set_grad_enabled(False):
                outputs = self.model(inputs)
                loss = torch.nn.functional.cross_entropy(outputs, labels)
                _, preds = torch.max(outputs, 1)
            
            preds = accelerator.gather(preds.detach())
            labels = accelerator.gather(labels)

            running_loss += loss.item()
            running_acc += torch.sum(preds == labels).item()
            total_len += len(labels)

        epoch_loss = running_loss / len(val_data_loader)
        epoch_acc = running_acc / total_len

        return epoch_loss, epoch_acc
    
    def _predict_epoch(self, data_loader, pred_classifier):
        outputs = []
        labels = []
        for batch in data_loader:
            if isinstance(batch, list):
                inputs, targets = batch
            else:
                inputs, targets = batch, None
            
            with torch.set_grad_enabled(False):
                output = pred_classifier(inputs)
                outputs.append(torch.nn.functional.softmax(accelerator.gather(output.detach()).cpu(), 1))
                if targets is not None:
                    labels.append(accelerator.gather(targets.detach()).cpu())
        
        outputs = torch.cat(outputs).numpy()
        if len(labels) > 0:
            labels = torch.cat(labels).numpy()
            
        # Accelerate pads the dataset if its length is not divisible by the "actual" batch size
        # so we need to remove the extra elements
        dataset_len = len(data_loader.dataset)
        outputs = outputs[:dataset_len]
        labels = labels[:dataset_len]
        
        return outputs, labels
        
        
class VideoTrainable(Trainable):
    def _train_epoch(self, train_data_loader, unlabeled_data_loader=None):
        """
        Train for one epoch.
        :param train_data_loader: A dataloader containing training videos
        :param use_gpu: Whether or not to use the GPU
        :return: None
        """
        self.model.train()
        running_loss = 0
        running_acc = 0
        for batch in train_data_loader:
            inputs = batch[0]
            labels = batch[1]
            num_videos = inputs.size(0)
            num_frames = inputs.size(1)
            inputs = inputs.flatten(start_dim=0, end_dim=1)
            
            self.optimizer.zero_grad()
            with torch.set_grad_enabled(True):
                outputs = self.model(inputs)
                aggregated_outputs = torch.mean(outputs.view(num_videos, num_frames, -1), dim=1)
                loss = self.criterion(aggregated_outputs, labels)
                accelerator.backward(loss)
                self.optimizer.step()

            aggregated_outputs = accelerator.gather(aggregated_outputs.detach())
            labels = accelerator.gather(labels)
            
            running_loss += loss.item()
            running_acc += self._get_train_acc(aggregated_outputs, labels).item()
        
        if not len(train_data_loader.dataset):
            return 0, 0
        
        epoch_loss = running_loss / len(train_data_loader)
        epoch_acc = running_acc / len(train_data_loader.dataset)
        
        return epoch_loss, epoch_acc
    
    def _validate_epoch(self, val_data_loader):
        """
        Train for one epoch.
        :param train_data_loader: A dataloader containing training videos
        :param use_gpu: Whether or not to use the GPU
        :return: None
        """
        self.model.eval()
        running_loss = 0
        running_acc = 0
        for batch in val_data_loader:
            inputs = batch[0]
            labels = batch[1]
            num_videos = inputs.size(0)
            num_frames = inputs.size(1)
            inputs = inputs.flatten(start_dim=0, end_dim=1)
            
            with torch.set_grad_enabled(False):
                outputs = self.model(inputs)
                aggregated_outputs = torch.mean(outputs.view(num_videos, num_frames, -1), dim=1)
                loss = self.criterion(aggregated_outputs, labels)
                _, preds = torch.max(aggregated_outputs, 1)

            preds  = accelerator.gather(preds.detach())
            labels = accelerator.gather(labels)

            running_loss += loss.item()
            running_acc += torch.sum(preds == labels).item()
        
        epoch_loss = running_loss / len(val_data_loader.dataset)
        epoch_acc = running_acc / len(val_data_loader.dataset)
        
        return epoch_loss, epoch_acc
    
    def _predict_epoch(self, data_loader, pred_classifier):
        outputs = []
        labels = []
        for batch in data_loader:
            if isinstance(batch, list):
                inputs, targets = batch
            else:
                inputs, targets = batch, None
            
            num_videos = inputs.size(0)
            num_frames = inputs.size(1)
            inputs = inputs.flatten(start_dim=0, end_dim=1)
            
            with torch.set_grad_enabled(False):
                output = pred_classifier(inputs)
                aggregated_output = torch.mean(output.view(num_videos, num_frames, -1), dim=1)
                outputs.append(torch.nn.functional.softmax(accelerator.gather(aggregated_output.detach()).cpu(), 1))
                if targets is not None:
                    labels.append(accelerator.gather(targets.detach()).cpu())
        
        outputs = torch.cat(outputs).numpy()
        if len(labels) > 0:
            labels = torch.cat(labels).numpy()

        # Accelerate pads the dataset if its length is not divisible by the "actual" batch size
        # so we need to remove the extra elements
        dataset_len = len(data_loader.dataset)
        outputs = outputs[:dataset_len]
        labels = labels[:dataset_len]
        
        return outputs, labels<|MERGE_RESOLUTION|>--- conflicted
+++ resolved
@@ -63,13 +63,8 @@
         self.task = task
         self.lr = 0.0005
         self.criterion = torch.nn.CrossEntropyLoss()
-<<<<<<< HEAD
-        self.seed = 0
+        self.seed = task.model_seed
         self.num_epochs = 500 if not os.environ.get("CI") else 5
-=======
-        self.seed = task.model_seed
-        self.num_epochs = 30 if not os.environ.get("CI") else 5
->>>>>>> ada3ab3b
         self.batch_size = task.batch_size if not os.environ.get("CI") else 32
         self.select_on_val = True  # If true, save model on the best validation performance
         self.save_dir = None
