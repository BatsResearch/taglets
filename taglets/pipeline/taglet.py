--- conflicted
+++ resolved
@@ -1,12 +1,8 @@
 import os
-<<<<<<< HEAD
 import sys
 import random
-=======
->>>>>>> ebca2a2d
 import logging
 import numpy as np
-import random
 
 from .trainable import ImageTrainable, VideoTrainable
 from ..scads import Scads, ScadsEmbedding
@@ -30,16 +26,14 @@
         """
         
         outputs = self.predict(unlabeled_data)
-<<<<<<< HEAD
-        if self.name == 'svc-video':
+        if self.video_classification:
+            if self.name == 'svc-video':
+                return outputs
+            return np.argmax(outputs, 1)
+        else:
+            if isinstance(outputs, tuple):
+                outputs, _ = outputs
             return outputs
-        
-        return np.argmax(outputs, 1)
-=======
-        if isinstance(outputs, tuple):
-            outputs, _ = outputs
-        return outputs
-
 
 class AuxDataMixin:
     def __init__(self, task):
@@ -110,77 +104,7 @@
                                            transform=transform)
     
         return train_dataset, all_related_class
->>>>>>> ebca2a2d
-
-class AuxDataMixin:
-    def __init__(self, task):
-        super().__init__(task)
-        self.img_per_related_class = 600 if not os.environ.get("CI") else 1
-        if os.environ.get("CI"):
-            self.num_related_class = 1
-        else:
-            self.num_related_class = 10 if len(self.task.classes) < 100 else (5 if len(self.task.classes) < 300 else 3)
-    
-    def _get_scads_data(self):
-        data = Cache.get("scads", self.task.classes)
-        if data is not None:
-            image_paths, image_labels, all_related_class = data
-        else:
-            root_path = Scads.get_root_path()
-            Scads.open(self.task.scads_path)
-            ScadsEmbedding.load(self.task.scads_embedding_path, self.task.processed_scads_embedding_path)
-            image_paths = []
-            image_labels = []
-            visited = set()
-        
-            def get_images(node, label, is_neighbor):
-                if is_neighbor and node.get_conceptnet_id() in self.task.classes:
-                    return False
-                if node.get_conceptnet_id() not in visited:
-                    visited.add(node.get_conceptnet_id())
-                    images = node.get_images_whitelist(self.task.whitelist)
-                    if len(images) < self.img_per_related_class:
-                        return False
-                    images = random.sample(images, self.img_per_related_class)
-                    images = [os.path.join(root_path, image) for image in images]
-                    image_paths.extend(images)
-                    image_labels.extend([label] * len(images))
-                    log.debug("Source class found: {}".format(node.get_conceptnet_id()))
-                    return True
-                return False
-        
-            all_related_class = 0
-            for conceptnet_id in self.task.classes:
-                cur_related_class = 0
-                target_node = Scads.get_node_by_conceptnet_id(conceptnet_id)
-                if get_images(target_node, all_related_class, False):
-                    cur_related_class += 1
-                    all_related_class += 1
-
-                ct = 1
-                while cur_related_class < self.num_related_class:
-                    processed_embeddings_exist = (self.task.processed_scads_embedding_path is not None)
-                    neighbors = ScadsEmbedding.get_related_nodes(target_node,
-                                                                 limit=self.num_related_class * 10 * ct,
-                                                                 only_with_images=processed_embeddings_exist)
-                    for neighbor in neighbors:
-                        if get_images(neighbor, all_related_class, True):
-                            cur_related_class += 1
-                            all_related_class += 1
-                            if cur_related_class >= self.num_related_class:
-                                break
-                    ct = ct * 2
-        
-            Scads.close()
-            Cache.set('scads', self.task.classes,
-                      (image_paths, image_labels, all_related_class))
-    
-        transform = self.transform_image(train=True)
-        train_dataset = CustomImageDataset(image_paths,
-                                           labels=image_labels,
-                                           transform=transform)
-    
-        return train_dataset, all_related_class
+
 
 class VideoAuxDataMixin(AuxDataMixin):
     def __init__(self, task):
