import torch
import numpy as np
import random
import copy
import torchvision.models as models
import os
import torch
from models import custom_models
import matplotlib.pyplot as plt


class Trainable:
    """
    A class with a trainable model.
    """
    def __init__(self, task):
        """
        Create a new Trainable.
        :param task: The current task
        """
        self.name = 'base'
        self.task = task
        self.lr = 0.001
        self.criterion = torch.nn.CrossEntropyLoss()
        self.seed = 0
        self.num_epochs = 10
        self.select_on_val = True   # If true, save model on the best validation performance
        self.pretrained = task.pretrained      # If true, we can load from pretrained model

        if task.number_of_channels == 1:
            self.model = custom_models.MnistResNet()
        else:
            self.model = models.resnet18(pretrained=self.pretrained)

        self.model.fc = torch.nn.Linear(self.model.fc.in_features, len(self.task.classes))

        self.model.pretrained = self.pretrained
        if task.phase == 'adaptation': # in adaptation model, load from model trained on base phase
            self.model.load_state_dict(torch.load(self.save_dir + '/model.pth.tar'))
            self.log('^^^^^^^^^ adaptation: loading from base')

        self._init_random(self.seed)
        # Parameters needed to be updated based on freezing layer
        params_to_update = []
        for name, param in self.model.named_parameters():
            if param.requires_grad:
                params_to_update.append(param)
        self._params_to_update = params_to_update
        self.optimizer = torch.optim.Adam(self._params_to_update, lr=self.lr, weight_decay=1e-4)
        self.lr_scheduler = torch.optim.lr_scheduler.StepLR(self.optimizer, step_size=10, gamma=0.1)

        self.log = print
        self._best_val_acc = 0.0

    @staticmethod
    def _init_random(seed):
        """
        Initialize random numbers with a seed.
        :param seed: The seed to initialize with
        :return: None
        """
        torch.backends.cudnn.deterministic = True

        random.seed(seed)
        np.random.seed(seed)
        torch.manual_seed(seed)
        torch.cuda.manual_seed(seed)

    def _train_epoch(self, train_data_loader, use_gpu, testing):
        """
        Train for one epoch.
        :param train_data_loader: A dataloader containing training data
        :param use_gpu: Whether or not to use the GPU
        :return: None
        """
        self.model.train()
        running_loss = 0
        running_acc = 0
        for batch_idx, batch in enumerate(train_data_loader):
            if testing:
                if batch_idx >= 1:
                    break
            inputs = batch[0]
            labels = batch[1]
            if use_gpu:
                inputs = inputs.cuda()
                labels = labels.cuda()

            self.optimizer.zero_grad()
            with torch.set_grad_enabled(True):
                outputs = self.model(inputs)
                loss = self.criterion(outputs, labels)
                _, preds = torch.max(outputs, 1)
                loss.backward()
                self.optimizer.step()

            running_loss += loss.item()
            running_acc += torch.sum(preds == labels)

        epoch_loss = running_loss / len(train_data_loader.dataset)
        epoch_acc = running_acc.item() / len(train_data_loader.dataset)

        return epoch_loss, epoch_acc

    def _validate_epoch(self, val_data_loader, use_gpu, testing):
        """
        Validate for one epoch.
        :param val_data_loader: A dataloader containing validation data
        :param use_gpu: Whether or not to use the GPU
        :return: None
        """
        self.model.eval()
        running_loss = 0
        running_acc = 0
        for batch_idx, batch in enumerate(val_data_loader):
            if testing:
                if batch_idx >= 2:
                    break
            inputs = batch[0]
            labels = batch[1]
            if use_gpu:
                inputs = inputs.cuda()
                labels = labels.cuda()
            with torch.set_grad_enabled(False):
                outputs = self.model(inputs)
                loss = self.criterion(outputs, labels)
                _, preds = torch.max(outputs, 1)

            running_loss += loss.item()
            running_acc += torch.sum(preds == labels)

        epoch_loss = running_loss / len(val_data_loader.dataset)
        epoch_acc = running_acc.item() / len(val_data_loader.dataset)

        return epoch_loss, epoch_acc

    def train(self, train_data_loader, val_data_loader, use_gpu, testing):
        """
        Train the Trainable.
        :param train_data_loader: A dataloader containing training data
        :param val_data_loader: A dataloader containing validation data
        :param use_gpu: Whether or not to use the GPU
        :return:
        """
        self.log('...........'+self.name+'...........')

        if use_gpu:
            self.model = self.model.cuda()
        else:
            self.model = self.model.cpu()

        best_model_to_save = None
        train_loss_list = []
        train_acc_list = []
        val_loss_list = []
        val_acc_list = []

        if testing:
            num_epochs = 1
        else:
            num_epochs = self.num_epochs
        for epoch in range(num_epochs):
            self.log('epoch: {}'.format(epoch))

            # Train on training data
            train_loss, train_acc = self._train_epoch(train_data_loader, use_gpu, testing)
            train_loss_list.append(train_loss)
            train_acc_list.append(train_acc)
            self.log('train loss: {:.4f}'.format(train_loss))
            self.log('train acc: {:.4f}%'.format(train_acc*100))

            # Evaluation on validation data
            if not val_data_loader:
                val_loss = 0
                val_acc = 0
                continue
            val_loss, val_acc = self._validate_epoch(val_data_loader, use_gpu, testing)
            val_loss_list.append(val_loss)
            val_acc_list.append(val_acc)
            self.log('validation loss: {:.4f}'.format(val_loss))
            self.log('validation acc: {:.4f}%'.format(val_acc*100))

            if self.lr_scheduler:
                self.lr_scheduler.step()

            if val_acc > self._best_val_acc:
                self.log("Deep copying new best model." +
                         "(validation of {:.4f}%, over {:.4f}%)".format(val_acc, self._best_val_acc))
                self._best_val_acc = val_acc
                best_model_to_save = copy.deepcopy(self.model.state_dict())
                torch.save(best_model_to_save, self.save_dir + '/model.pth.tar')

        self.log("Epoch {} result: ".format(epoch + 1))
        self.log("Average training loss: {:.4f}".format(train_loss))
        self.log("Average training accuracy: {:.4f}%".format(train_acc * 100))
        self.log("Average validation loss: {:.4f}".format(val_loss))
        self.log("Average validation accuracy: {:.4f}%".format(val_acc * 100))


        val_dic = {'train':train_loss_list, 'validation':val_loss_list}
        self.save_plot('loss',val_dic,self.save_dir)
        val_dic = {'train':train_acc_list, 'validation':val_acc_list}
        self.save_plot('accuracy',val_dic,self.save_dir)

        if self.select_on_val and best_model_to_save:
            # Reloads best model weights
            self.model.load_state_dict(best_model_to_save)

    def save_plot(self, plt_mode, val_dic, save_dir):
        plt.figure()
        colors = ['r', 'b', 'g']

        counter = 0
        for k, v in val_dic.items():
            val = [np.round(float(i), decimals=3) for i in v]
            plt.plot(val, color=colors[counter], label=k + ' ' + plt_mode)
            counter += 1

        if plt_mode == 'loss':
            plt.legend(loc='upper right')
        elif plt_mode == 'accuracy':
            plt.legend(loc='lower right')
        title = '_vs.'.join(list(val_dic.keys()))
        plt.title(title + ' ' + plt_mode)
        plt.savefig(save_dir + '/' + plt_mode + '_' + title + '.pdf')
        plt.close()


class Taglet(Trainable):
    """
    A class that produces votes for unlabeled images.
    """
    def execute(self, unlabeled_data_loader, use_gpu, testing):
        """
        Execute the Taglet on unlabeled images.
        :param unlabeled_data_loader: A dataloader containing unlabeled data
        :param use_gpu: Whether or not the use the GPU
        :return: A list of predicted labels
        """
        raise NotImplementedError


class FineTuneTaglet(Taglet):
    def __init__(self, task):
        super().__init__(task)
        self.name = 'finetune'
        self.num_epochs = 5
        self.save_dir = os.path.join('trained_models', task.phase, str(task.task_id), self.name)
        if not os.path.exists(self.save_dir):
            os.makedirs(self.save_dir)

    def execute(self, unlabeled_data_loader, use_gpu, testing):
        """
        Execute the Taglet on unlabeled images.
        :param unlabeled_data_loader: A dataloader containing unlabeled data
        :param use_gpu: Whether or not the use the GPU
        :return: A list of predicted labels
        """
        self.model.eval()
        if use_gpu:
            self.model = self.model.cuda()
        else:
            self.model = self.model.cpu()

        predicted_labels = []
        candidate_probabilities = []
        for inputs, index in unlabeled_data_loader:
            if use_gpu:
                inputs = inputs.cuda()
                index = index.cuda()
            with torch.set_grad_enabled(False):
                for data, ix in zip(inputs, index):
                    data = torch.unsqueeze(data, dim=0)
                    outputs = self.model(data)
                    _, preds = torch.max(outputs, 1)
                    predicted_labels.append(preds.item())
                    candidate_probabilities.append(torch.max(torch.nn.functional.softmax(outputs)).item())
            if testing:
                break
        return predicted_labels, np.argsort(candidate_probabilities)


class PrototypeTaglet(Taglet):
    def __init__(self, task, few_shot_support=1):
        super().__init__(task)
        self.name = 'prototype'
        self.few_shot_support = few_shot_support
        self.model = custom_models.ConvEncoder()
        self.classifier = custom_models.Linear()
        self.num_epochs = 3
        self.save_dir = os.path.join('trained_models', task.phase ,str(task.task_id), self.name)
        if not os.path.exists(self.save_dir):
            os.makedirs(self.save_dir)

        # Parameters needed to be updated based on freezing layer
        params_to_update = []
        for name, param in self.model.named_parameters():
            if param.requires_grad:
                params_to_update.append(param)

        for name, param in self.classifier.named_parameters():
            if param.requires_grad:
                params_to_update.append(param)
        self._params_to_update = params_to_update

    @staticmethod
    def euclidean_metric(a, b):
        n = a.shape[0]
        m = b.shape[0]
        a = a.unsqueeze(1).expand(n, m, -1)
        b = b.unsqueeze(0).expand(n, m, -1)
        return torch.pow(a - b, 2).sum(2)

    def onn(self, i):
        dist = float("Inf")
        lab = ''
        for key, item in self.prototypes.items():
            prototype = item[0]
            rel_dist = PrototypeTaglet.euclidean_metric(prototype, i)
            if rel_dist < dist:
                dist = rel_dist
                lab = key
        return lab

    def train(self, train_data_loader, val_data_loader, use_gpu, testing):
        """
        For 1-shot, use pretrained model
        """
        self.log('...........'+self.name+'...........')

        if use_gpu:
            self.model = self.model.cuda()
            self.classifier = self.classifier.cuda()
        else:
            self.model = self.model.cpu()
            self.classifier = self.classifier.cpu()

        best_model_to_save = None
        if testing:
            num_epochs = 1
        else:
            num_epochs = self.num_epochs
        for epoch in range(num_epochs):
            self.log('epoch: {}'.format(epoch))

            # Train on training data
            train_loss = self._train_epoch(train_data_loader, use_gpu, testing)
            self.log('train loss: {:.4f}'.format(train_loss))

            # Evaluation on validation data
            val_loss, val_acc = self._validate_epoch(val_data_loader, use_gpu, testing)
            self.log('validation loss: {:.4f}'.format(val_loss))
            self.log('validation acc: {:.4f}%'.format(val_acc*100))

            if self.lr_scheduler:
                self.lr_scheduler.step()

            if val_acc > self._best_val_acc:
                self.log("Deep copying new best model." +
                         "(validation of {:.4f}%, over {:.4f}%)".format(val_acc, self._best_val_acc))
                self._best_val_acc = val_acc
                best_model_to_save = copy.deepcopy(self.model.state_dict())
                torch.save(best_model_to_save, self.save_dir + '/model.pth.tar')

        self.log("Epoch {} result: ".format(epoch + 1))
        self.log("Average training loss: {:.4f}".format(train_loss))
        self.log("Average validation loss: {:.4f}".format(val_loss))
        self.log("Average validation accuracy: {:.4f}%".format(val_acc * 100))

        if self.select_on_val and best_model_to_save:
            # Reloads best model weights
            self.model.load_state_dict(best_model_to_save)

        self.model.eval()

        self.prototypes = {}
        for data in train_data_loader:
            image, label = data[0], data[1]
            # Memorize
            if use_gpu:
                image = image.cuda()
                label = label.cuda()

            for img, lbl in zip(image, label):
                proto = self.model(torch.unsqueeze(img, dim=0))
                lbl = int(lbl.item())
                try:
                    # 1-shot only no thoughts
                    self.prototypes[lbl].append(proto)
                except:
                    self.prototypes[lbl] = [proto]
                break

    def _train_epoch(self, train_data_loader, use_gpu, testing):
        """
        Train for one epoch.
        :param train_data_loader: A dataloader containing training data
        :param cuda: Whether or not to use the GPU
        :return: None
        """
        self.model.train()
        self.classifier.train()
        running_loss = 0
        for batch_idx, batch in enumerate(train_data_loader):
            if testing:
                if batch_idx >= 1:
                    break
            inputs = batch[0]
            labels = batch[1]
            if use_gpu:
                inputs = inputs.cuda()
                labels = labels.cuda()

            self.optimizer.zero_grad()
            with torch.set_grad_enabled(True):
                representation = self.model(inputs)
                outputs = self.classifier(representation)
                loss = self.criterion(outputs, labels)
                loss.backward()
                self.optimizer.step()

            running_loss += loss.item()

        epoch_loss = running_loss / len(train_data_loader.dataset)
        return epoch_loss

    def _validate_epoch(self, val_data_loader, use_gpu, testing):
        """
        Validate for one epoch.
        :param val_data_loader: A dataloader containing validation data
        :return: None
        """
        self.model.eval()
        self.classifier.eval()
        running_loss = 0
        running_acc = 0
        for batch_idx, batch in enumerate(val_data_loader):
            if testing:
                if batch_idx >= 2:
                    break

            inputs = batch[0]
            labels = batch[1]
            if use_gpu:
                inputs = inputs.cuda()
                labels = labels.cuda()
            with torch.set_grad_enabled(False):
                representation = self.model(inputs)
                outputs = self.classifier(representation)
                loss = self.criterion(outputs, labels)
                _, preds = torch.max(outputs, 1)

            running_loss += loss.item()
            running_acc += torch.sum(preds == labels)
<<<<<<< HEAD
            # if batch_idx >= 2:
            #     break
=======

>>>>>>> 64dce21f
        epoch_loss = running_loss / len(val_data_loader.dataset)
        epoch_acc = running_acc.item() / len(val_data_loader.dataset)
        return epoch_loss, epoch_acc

    def execute(self, unlabeled_data_loader, use_gpu, testing):
        self.model.eval()
        if use_gpu:
            self.model = self.model.cuda()
        else:
            self.model = self.model.cpu()

        predicted_labels = []
        for inputs, index in unlabeled_data_loader:
            if use_gpu:
                inputs = inputs.cuda()
                index = index.cuda()
            with torch.set_grad_enabled(False):
                for data, ix in zip(inputs,index):
                    data = torch.unsqueeze(data, dim=0)
                    proto = self.model(data)
                    prediction = self.onn(proto)
                    predicted_labels.append(prediction)
            if testing:
                break
        return predicted_labels
<|MERGE_RESOLUTION|>--- conflicted
+++ resolved
@@ -452,12 +452,6 @@
 
             running_loss += loss.item()
             running_acc += torch.sum(preds == labels)
-<<<<<<< HEAD
-            # if batch_idx >= 2:
-            #     break
-=======
-
->>>>>>> 64dce21f
         epoch_loss = running_loss / len(val_data_loader.dataset)
         epoch_acc = running_acc.item() / len(val_data_loader.dataset)
         return epoch_loss, epoch_acc
