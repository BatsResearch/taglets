import pickle
import os
import logging
from logging import StreamHandler
import sys
import numpy as np
import torch
from torch.utils.data import DataLoader, ConcatDataset
import traceback
from accelerate import Accelerator
accelerator = Accelerator()

from .data import SoftLabelDataset
from .labelmodel import UnweightedVote, WeightedVote, AMCLWeightedVote
from .modules import FineTuneModule, TransferModule, MultiTaskModule, ZSLKGModule, FixMatchModule, NaiveVideoModule, \
    RandomModule, DannModule, BaselineVideoModule, SvcVideoModule, FineTuneVideoModule, TransferVideoModule
from .pipeline import ImageEndModel, VideoEndModel, RandomEndModel, TagletExecutor

####################################################################
# We configure logging in the main class of the application so that
# subprocesses inherit the same configuratfion. This would have to be
# redesigned if used as part of a larger application with its own
# logging configuration
####################################################################

logger_ = logging.getLogger()
logger_.level = logging.INFO
formatter = logging.Formatter('%(asctime)s - %(levelname)s - %(name)s - %(message)s')


class AccelerateHandler(StreamHandler):
    def __init__(self, stream):
        super().__init__(stream)
    
    def emit(self, record):
<<<<<<< HEAD
        #if accelerator.is_local_main_process:
=======
>>>>>>> ebca2a2d
        super().emit(record)


stream_handler = AccelerateHandler(sys.stdout)
stream_handler.setLevel(logging.INFO)
stream_handler.setFormatter(formatter)
logger_.addHandler(stream_handler)

<<<<<<< HEAD
# if not os.environ.get("CI"):
#     import logger
    
#     class JPLHandler(StreamHandler):
#         "Handle the log stream and wrap it into the JPL logger."
#         def __init__(self):
#             StreamHandler.__init__(self)

#         def emit(self, record):
#             if accelerator.is_local_main_process:
#                 msg = self.format(record)
#                 self.jpl_logger = logger.log(msg, 'Brown', 0) # For the moment fixed checkpoint


    # jpl_handler = JPLHandler()
    # jpl_handler.setLevel(logging.INFO)
    # jpl_handler.setFormatter(formatter)
    # logger_.addHandler(jpl_handler)
=======
>>>>>>> ebca2a2d

####################################################################
# End of logging configuration
####################################################################

log = logging.getLogger(__name__)


class Controller:
    """
    Manages training and execution of taglets, as well as training EndModels
    """
    def __init__(self, task, simple_run=False):
        self.task = task
        self.end_model = None
        self.unlabeled_vote_matrix = None
        self.val_vote_matrix = None
        self.simple_run = simple_run

    def train_end_model(self):
        """
        Executes a training pipeline end-to-end, turning a Task into an EndModel
        :return: A trained EndModel
        """
        # Gets datasets
        labeled = self.task.get_labeled_train_data()
        unlabeled_test = self.task.get_unlabeled_data(False) # augmentation is not applied
        unlabeled_train = self.task.get_unlabeled_data(True) # augmentation is applied
        val = self.task.get_validation_data()

        #unlabeled_images_labels = []
        if unlabeled_test is not None:
            # Creates taglets
            modules = self._get_taglets_modules()
            taglets = []
            for cls in modules:
                try:
                    log.info("Initializing %s module", cls.__name__)
                    module = cls(task=self.task)
                    log.info("Training %s module", cls.__name__)
                    module.train_taglets(labeled, val, unlabeled_train)
                    log.info("Finished training %s module", cls.__name__)

                    # Collects taglets
                    taglets.extend(module.get_valid_taglets())
                except Exception:
                    log.error("Exception raised in %s module", cls.__name__)
                    for line in traceback.format_exc().splitlines():
                        log.error(line)
                    log.error("Continuing execution")
    
            taglet_executor = TagletExecutor()
            taglet_executor.set_taglets(taglets)

        else:
            # Creates taglets
            modules = self._get_taglets_modules()
            taglets = []
            for cls in modules:
                try:
                    log.info("Initializing %s module", cls.__name__)
                    module = cls(task=self.task)
                    log.info("Training %s module", cls.__name__)
                    module.train_taglets(labeled, val, unlabeled_train)
                    log.info("Finished training %s module", cls.__name__)

                    # Collects taglets
                    taglets.extend(module.get_valid_taglets())
                except Exception:
                    log.error("Exception raised in %s module", cls.__name__)
                    for line in traceback.format_exc().splitlines():
                        log.error(line)
                    log.error("Continuing execution")
    
            taglet_executor = TagletExecutor()
            taglet_executor.set_taglets(taglets)
        #### TEST
        return taglet_executor, taglets
    
<<<<<<< HEAD
            # # Executes taglets
            # log.info("Executing taglets on unlabeled data")
            # self.unlabeled_vote_matrix = taglet_executor.execute(unlabeled_test)
            # log.info("Finished executing taglets on unlabeled data")
            
            # if self.task.unlabeled_train_labels is not None:
            #     log.info('Accuracies of each taglet on the unlabeled train data:')
            #     for i in range(len(taglets)):
            #         acc = np.sum(self.unlabeled_vote_matrix[:, i] == np.array(self.task.unlabeled_train_labels)) / len(self.task.unlabeled_train_labels)
            #         log.info("Module {} - acc {:.4f}".format(taglets[i].name, acc))
            #         #log.info(f"predictions {type(vote_matrix[:, i])}")
            #         #log.info(f"truth {type(self.task.unlabeled_train_labels[0])}")
            #         #log.info(f"equal {np.sum(vote_matrix[:, i][:len(self.task.unlabeled_train_labels[0])] == np.array(self.task.unlabeled_train_labels[0]))}")
            #         #log.info(f"number good: {np.sum(np.array([i for i in vote_matrix[:, i]]) == np.array(self.task.unlabeled_train_labels))}")

            # # Combines taglets' votes into soft labels
            # if val is not None and len(val) >= len(self.task.classes) * 10:
            #     # Weight votes using development set
            #     weights = [taglet.evaluate(val) for taglet in taglets]
            #     log.info("Validation accuracies of each taglet:")
            #     for w, taglet in zip(weights, taglets):
            #         log.info("Module {} - acc {:.4f}".format(taglet.name, w))
            # else:
            #     # Weight all votes equally
            #     weights = [1.0] * len(taglets)
            #     #weights = [1.0] * self.unlabeled_vote_matrix.shape[0]
=======
            # Executes taglets
            log.info("Executing taglets on unlabeled data")
            self.unlabeled_vote_matrix = taglet_executor.execute(unlabeled_test)
            log.info("Finished executing taglets on unlabeled data")
            
            if self.task.unlabeled_train_labels is not None:
                log.info('Accuracies of each taglet on the unlabeled train data:')
                for i in range(len(taglets)):
                    acc = np.sum(np.argmax(self.unlabeled_vote_matrix[i], 1) == self.task.unlabeled_train_labels) / len(self.task.unlabeled_train_labels)
                    log.info("Module {} - acc {:.4f}".format(taglets[i].name, acc))

            # Train a labelmodel and get weak labels
            if val is not None:
                log.info("Using AMCLWeightedVote as the labelmodel")

                log.info("Executing taglets on val data")
                self.val_vote_matrix = taglet_executor.execute(val)
                log.info("Finished executing taglets on val data")

                log.info("Training labelmodel")
                if accelerator.is_local_main_process:
                    val_loader = DataLoader(val, batch_size=1, shuffle=False)
                    val_labels = [image_labels for _, image_labels in val_loader]

                    # sample unlabeled data
                    indices = np.arange(self.unlabeled_vote_matrix.shape[1])
                    np.random.shuffle(indices)

                    lm = AMCLWeightedVote(len(self.task.classes))
                    lm.train(self.val_vote_matrix, val_labels, self.unlabeled_vote_matrix[:, indices[:1000]])
                    weak_labels = lm.get_weak_labels(self.unlabeled_vote_matrix)

                    with open('tmp_labelmodel_output.pkl', 'wb') as f:
                        pickle.dump(weak_labels, f)
                accelerator.wait_for_everyone()
                with open('tmp_labelmodel_output.pkl', 'rb') as f:
                    weak_labels = pickle.load(f)
                accelerator.wait_for_everyone()
                if accelerator.is_local_main_process:
                    os.remove('tmp_labelmodel_output.pkl')
                log.info("Finished training labelmodel")
                
                # # Weight votes using development set
                # log.info("Using WeightedVote as the labelmodel")
                # weights = [taglet.evaluate(val) for taglet in taglets]
                # log.info("Validation accuracies of each taglet:")
                # for w, taglet in zip(weights, taglets):
                #     log.info("Module {} - acc {:.4f}".format(taglet.name, w))
                #
                # lm = WeightedVote(len(self.task.classes))
                # weak_labels = lm.get_weak_labels(self.unlabeled_vote_matrix, weights)
            else:
                # Weight all votes equally
                log.info("Using UnweightedVote as the labelmodel")
                lm = UnweightedVote(len(self.task.classes))
                weak_labels = lm.get_weak_labels(self.unlabeled_vote_matrix)
>>>>>>> ebca2a2d
            
            # weak_labels = self._get_weighted_dist(self.unlabeled_vote_matrix, weights)
            

            # if self.task.unlabeled_train_labels is not None:
            #     log.info('Accuracy of the labelmodel on the unlabeled train data:')
            #     predictions = np.asarray([np.argmax(label) for label in weak_labels])
            #     acc = np.sum(predictions == self.task.unlabeled_train_labels) / len(self.task.unlabeled_train_labels)
            #     log.info('Acc {:.4f}'.format(acc))
            
            # for label in weak_labels:
            #     unlabeled_images_labels.append(torch.FloatTensor(label))

            # #return unlabeled_images_labels

            

        # # Trains end model
        # log.info("Training end model")

        # end_model_train_data = self._combine_soft_labels(unlabeled_images_labels,
        #                                                  unlabeled_train,
        #                                                  self.task.get_labeled_train_data())
        # if self.simple_run:
        #     self.end_model = RandomEndModel(self.task)
        # elif self.task.video_classification:
        #     self.end_model = VideoEndModel(self.task)
        # else:
        #     self.end_model = ImageEndModel(self.task)
        # self.end_model.train(end_model_train_data, val)
        # log.info("Finished training end model")

        # if self.task.unlabeled_train_labels is not None and unlabeled_test is not None:
        #     log.info('Accuracy of the end model on the unlabeled train data:')
        #     outputs = self.end_model.predict(unlabeled_test)
        #     predictions = np.argmax(outputs, 1)
        #     acc = np.sum(predictions == self.task.unlabeled_train_labels) / len(self.task.unlabeled_train_labels)
        #     log.info('Acc {:.4f}'.format(acc))
        
        # return self.end_model

    def _get_taglets_modules(self):
        if self.simple_run:
             return [RandomModule]
        elif self.task.video_classification:
            
            return  [TransferVideoModule]#[FineTuneVideoModule, SvcVideoModule, BaselineVideoModule, TransferVideoModule]#
        else:
            if self.task.scads_path is not None:
                return [MultiTaskModule,
                        ZSLKGModule,
                        TransferModule,
                        FineTuneModule,
                        FixMatchModule]
            return [FineTuneModule, FixMatchModule]
    
    def get_vote_matrix(self):
        return self.val_vote_matrix, self.unlabeled_vote_matrix

    def _combine_soft_labels(self, weak_labels, unlabeled_dataset, labeled_dataset):
        labeled = DataLoader(labeled_dataset, batch_size=1, shuffle=False)
        soft_labels_labeled_images = []
        for _, image_labels in labeled:
            soft_labels_labeled_images.append(torch.FloatTensor(self._to_soft_one_hot(int(image_labels[0]))))

        new_labeled_dataset = SoftLabelDataset(labeled_dataset, soft_labels_labeled_images, remove_old_labels=True)
        if unlabeled_dataset is None:
            end_model_train_data = new_labeled_dataset
        else:
            new_unlabeled_dataset = SoftLabelDataset(unlabeled_dataset, weak_labels, remove_old_labels=False)
            end_model_train_data = ConcatDataset([new_labeled_dataset, new_unlabeled_dataset])

        return end_model_train_data

<<<<<<< HEAD
    def _get_weighted_dist(self, vote_matrix, weights):
        weak_labels = []
        for row in vote_matrix:
            weak_label = np.zeros((len(self.task.classes),))
            for i in range(len(row)):
                weak_label[int(row[i])] += weights[i]
            weak_labels.append(weak_label / weak_label.sum())
        return weak_labels

    #def _get_weighted_dist(self, vote_matrix, weights):
    #    weak_labels = []
    #    for j in range(vote_matrix.shape[1]):
    #        weak_label = np.zeros((len(self.task.classes),))
    #        for i in range(vote_matrix.shape[0]):
    #            weak_label += weights[i] * vote_matrix[i][j]
    #        weak_labels.append(weak_label / sum(weights))
    #    return weak_labels

=======
>>>>>>> ebca2a2d
    def _to_soft_one_hot(self, l):
        soh = [0.1 / len(self.task.classes)] * len(self.task.classes)
        soh[l] += 0.9
        return soh<|MERGE_RESOLUTION|>--- conflicted
+++ resolved
@@ -33,10 +33,7 @@
         super().__init__(stream)
     
     def emit(self, record):
-<<<<<<< HEAD
         #if accelerator.is_local_main_process:
-=======
->>>>>>> ebca2a2d
         super().emit(record)
 
 
@@ -44,28 +41,6 @@
 stream_handler.setLevel(logging.INFO)
 stream_handler.setFormatter(formatter)
 logger_.addHandler(stream_handler)
-
-<<<<<<< HEAD
-# if not os.environ.get("CI"):
-#     import logger
-    
-#     class JPLHandler(StreamHandler):
-#         "Handle the log stream and wrap it into the JPL logger."
-#         def __init__(self):
-#             StreamHandler.__init__(self)
-
-#         def emit(self, record):
-#             if accelerator.is_local_main_process:
-#                 msg = self.format(record)
-#                 self.jpl_logger = logger.log(msg, 'Brown', 0) # For the moment fixed checkpoint
-
-
-    # jpl_handler = JPLHandler()
-    # jpl_handler.setLevel(logging.INFO)
-    # jpl_handler.setFormatter(formatter)
-    # logger_.addHandler(jpl_handler)
-=======
->>>>>>> ebca2a2d
 
 ####################################################################
 # End of logging configuration
@@ -119,8 +94,79 @@
     
             taglet_executor = TagletExecutor()
             taglet_executor.set_taglets(taglets)
-
-        else:
+        
+            if self.video_classification:
+                return taglet_executor, taglets
+            
+            else:
+                # Executes taglets
+                log.info("Executing taglets on unlabeled data")
+                self.unlabeled_vote_matrix = taglet_executor.execute(unlabeled_test)
+                log.info("Finished executing taglets on unlabeled data")
+
+                if self.task.unlabeled_train_labels is not None:
+                    log.info('Accuracies of each taglet on the unlabeled train data:')
+                    for i in range(len(taglets)):
+                        acc = np.sum(np.argmax(self.unlabeled_vote_matrix[i], 1) == self.task.unlabeled_train_labels) / len(self.task.unlabeled_train_labels)
+                        log.info("Module {} - acc {:.4f}".format(taglets[i].name, acc))
+
+                # Train a labelmodel and get weak labels
+                if val is not None:
+                    log.info("Using AMCLWeightedVote as the labelmodel")
+
+                    log.info("Executing taglets on val data")
+                    self.val_vote_matrix = taglet_executor.execute(val)
+                    log.info("Finished executing taglets on val data")
+
+                    log.info("Training labelmodel")
+                    if accelerator.is_local_main_process:
+                        val_loader = DataLoader(val, batch_size=1, shuffle=False)
+                        val_labels = [image_labels for _, image_labels in val_loader]
+
+                        # sample unlabeled data
+                        indices = np.arange(self.unlabeled_vote_matrix.shape[1])
+                        np.random.shuffle(indices)
+
+                        lm = AMCLWeightedVote(len(self.task.classes))
+                        lm.train(self.val_vote_matrix, val_labels, self.unlabeled_vote_matrix[:, indices[:1000]])
+                        weak_labels = lm.get_weak_labels(self.unlabeled_vote_matrix)
+
+                        with open('tmp_labelmodel_output.pkl', 'wb') as f:
+                            pickle.dump(weak_labels, f)
+                    accelerator.wait_for_everyone()
+                    with open('tmp_labelmodel_output.pkl', 'rb') as f:
+                        weak_labels = pickle.load(f)
+                    accelerator.wait_for_everyone()
+                    if accelerator.is_local_main_process:
+                        os.remove('tmp_labelmodel_output.pkl')
+                    log.info("Finished training labelmodel")
+                
+                    # # Weight votes using development set
+                    # log.info("Using WeightedVote as the labelmodel")
+                    # weights = [taglet.evaluate(val) for taglet in taglets]
+                    # log.info("Validation accuracies of each taglet:")
+                    # for w, taglet in zip(weights, taglets):
+                    #     log.info("Module {} - acc {:.4f}".format(taglet.name, w))
+                    #
+                    # lm = WeightedVote(len(self.task.classes))
+                    # weak_labels = lm.get_weak_labels(self.unlabeled_vote_matrix, weights)
+                else:
+                    # Weight all votes equally
+                    log.info("Using UnweightedVote as the labelmodel")
+                    lm = UnweightedVote(len(self.task.classes))
+                    weak_labels = lm.get_weak_labels(self.unlabeled_vote_matrix)
+            
+
+                if self.task.unlabeled_train_labels is not None:
+                    log.info('Accuracy of the labelmodel on the unlabeled train data:')
+                    predictions = np.asarray([np.argmax(label) for label in weak_labels])
+                    acc = np.sum(predictions == self.task.unlabeled_train_labels) / len(self.task.unlabeled_train_labels)
+                    log.info('Acc {:.4f}'.format(acc))
+
+                for label in weak_labels:
+                    unlabeled_images_labels.append(torch.FloatTensor(label))
+
+        if self.video_classification:
             # Creates taglets
             modules = self._get_taglets_modules()
             taglets = []
@@ -142,134 +188,32 @@
     
             taglet_executor = TagletExecutor()
             taglet_executor.set_taglets(taglets)
-        #### TEST
-        return taglet_executor, taglets
-    
-<<<<<<< HEAD
-            # # Executes taglets
-            # log.info("Executing taglets on unlabeled data")
-            # self.unlabeled_vote_matrix = taglet_executor.execute(unlabeled_test)
-            # log.info("Finished executing taglets on unlabeled data")
-            
-            # if self.task.unlabeled_train_labels is not None:
-            #     log.info('Accuracies of each taglet on the unlabeled train data:')
-            #     for i in range(len(taglets)):
-            #         acc = np.sum(self.unlabeled_vote_matrix[:, i] == np.array(self.task.unlabeled_train_labels)) / len(self.task.unlabeled_train_labels)
-            #         log.info("Module {} - acc {:.4f}".format(taglets[i].name, acc))
-            #         #log.info(f"predictions {type(vote_matrix[:, i])}")
-            #         #log.info(f"truth {type(self.task.unlabeled_train_labels[0])}")
-            #         #log.info(f"equal {np.sum(vote_matrix[:, i][:len(self.task.unlabeled_train_labels[0])] == np.array(self.task.unlabeled_train_labels[0]))}")
-            #         #log.info(f"number good: {np.sum(np.array([i for i in vote_matrix[:, i]]) == np.array(self.task.unlabeled_train_labels))}")
-
-            # # Combines taglets' votes into soft labels
-            # if val is not None and len(val) >= len(self.task.classes) * 10:
-            #     # Weight votes using development set
-            #     weights = [taglet.evaluate(val) for taglet in taglets]
-            #     log.info("Validation accuracies of each taglet:")
-            #     for w, taglet in zip(weights, taglets):
-            #         log.info("Module {} - acc {:.4f}".format(taglet.name, w))
-            # else:
-            #     # Weight all votes equally
-            #     weights = [1.0] * len(taglets)
-            #     #weights = [1.0] * self.unlabeled_vote_matrix.shape[0]
-=======
-            # Executes taglets
-            log.info("Executing taglets on unlabeled data")
-            self.unlabeled_vote_matrix = taglet_executor.execute(unlabeled_test)
-            log.info("Finished executing taglets on unlabeled data")
-            
-            if self.task.unlabeled_train_labels is not None:
-                log.info('Accuracies of each taglet on the unlabeled train data:')
-                for i in range(len(taglets)):
-                    acc = np.sum(np.argmax(self.unlabeled_vote_matrix[i], 1) == self.task.unlabeled_train_labels) / len(self.task.unlabeled_train_labels)
-                    log.info("Module {} - acc {:.4f}".format(taglets[i].name, acc))
-
-            # Train a labelmodel and get weak labels
-            if val is not None:
-                log.info("Using AMCLWeightedVote as the labelmodel")
-
-                log.info("Executing taglets on val data")
-                self.val_vote_matrix = taglet_executor.execute(val)
-                log.info("Finished executing taglets on val data")
-
-                log.info("Training labelmodel")
-                if accelerator.is_local_main_process:
-                    val_loader = DataLoader(val, batch_size=1, shuffle=False)
-                    val_labels = [image_labels for _, image_labels in val_loader]
-
-                    # sample unlabeled data
-                    indices = np.arange(self.unlabeled_vote_matrix.shape[1])
-                    np.random.shuffle(indices)
-
-                    lm = AMCLWeightedVote(len(self.task.classes))
-                    lm.train(self.val_vote_matrix, val_labels, self.unlabeled_vote_matrix[:, indices[:1000]])
-                    weak_labels = lm.get_weak_labels(self.unlabeled_vote_matrix)
-
-                    with open('tmp_labelmodel_output.pkl', 'wb') as f:
-                        pickle.dump(weak_labels, f)
-                accelerator.wait_for_everyone()
-                with open('tmp_labelmodel_output.pkl', 'rb') as f:
-                    weak_labels = pickle.load(f)
-                accelerator.wait_for_everyone()
-                if accelerator.is_local_main_process:
-                    os.remove('tmp_labelmodel_output.pkl')
-                log.info("Finished training labelmodel")
-                
-                # # Weight votes using development set
-                # log.info("Using WeightedVote as the labelmodel")
-                # weights = [taglet.evaluate(val) for taglet in taglets]
-                # log.info("Validation accuracies of each taglet:")
-                # for w, taglet in zip(weights, taglets):
-                #     log.info("Module {} - acc {:.4f}".format(taglet.name, w))
-                #
-                # lm = WeightedVote(len(self.task.classes))
-                # weak_labels = lm.get_weak_labels(self.unlabeled_vote_matrix, weights)
+            return taglet_executor, taglets
+        
+        else:
+            # Trains end model
+            log.info("Training end model")
+
+            end_model_train_data = self._combine_soft_labels(unlabeled_images_labels,
+                                                             unlabeled_train,
+                                                             self.task.get_labeled_train_data())
+            if self.simple_run:
+                self.end_model = RandomEndModel(self.task)
+            elif self.task.video_classification:
+                self.end_model = VideoEndModel(self.task)
             else:
-                # Weight all votes equally
-                log.info("Using UnweightedVote as the labelmodel")
-                lm = UnweightedVote(len(self.task.classes))
-                weak_labels = lm.get_weak_labels(self.unlabeled_vote_matrix)
->>>>>>> ebca2a2d
-            
-            # weak_labels = self._get_weighted_dist(self.unlabeled_vote_matrix, weights)
-            
-
-            # if self.task.unlabeled_train_labels is not None:
-            #     log.info('Accuracy of the labelmodel on the unlabeled train data:')
-            #     predictions = np.asarray([np.argmax(label) for label in weak_labels])
-            #     acc = np.sum(predictions == self.task.unlabeled_train_labels) / len(self.task.unlabeled_train_labels)
-            #     log.info('Acc {:.4f}'.format(acc))
-            
-            # for label in weak_labels:
-            #     unlabeled_images_labels.append(torch.FloatTensor(label))
-
-            # #return unlabeled_images_labels
-
-            
-
-        # # Trains end model
-        # log.info("Training end model")
-
-        # end_model_train_data = self._combine_soft_labels(unlabeled_images_labels,
-        #                                                  unlabeled_train,
-        #                                                  self.task.get_labeled_train_data())
-        # if self.simple_run:
-        #     self.end_model = RandomEndModel(self.task)
-        # elif self.task.video_classification:
-        #     self.end_model = VideoEndModel(self.task)
-        # else:
-        #     self.end_model = ImageEndModel(self.task)
-        # self.end_model.train(end_model_train_data, val)
-        # log.info("Finished training end model")
-
-        # if self.task.unlabeled_train_labels is not None and unlabeled_test is not None:
-        #     log.info('Accuracy of the end model on the unlabeled train data:')
-        #     outputs = self.end_model.predict(unlabeled_test)
-        #     predictions = np.argmax(outputs, 1)
-        #     acc = np.sum(predictions == self.task.unlabeled_train_labels) / len(self.task.unlabeled_train_labels)
-        #     log.info('Acc {:.4f}'.format(acc))
-        
-        # return self.end_model
+                self.end_model = ImageEndModel(self.task)
+            self.end_model.train(end_model_train_data, val)
+            log.info("Finished training end model")
+
+            if self.task.unlabeled_train_labels is not None and unlabeled_test is not None:
+                log.info('Accuracy of the end model on the unlabeled train data:')
+                outputs = self.end_model.predict(unlabeled_test)
+                predictions = np.argmax(outputs, 1)
+                acc = np.sum(predictions == self.task.unlabeled_train_labels) / len(self.task.unlabeled_train_labels)
+                log.info('Acc {:.4f}'.format(acc))
+
+            return self.end_model
 
     def _get_taglets_modules(self):
         if self.simple_run:
@@ -304,7 +248,7 @@
 
         return end_model_train_data
 
-<<<<<<< HEAD
+
     def _get_weighted_dist(self, vote_matrix, weights):
         weak_labels = []
         for row in vote_matrix:
@@ -314,17 +258,6 @@
             weak_labels.append(weak_label / weak_label.sum())
         return weak_labels
 
-    #def _get_weighted_dist(self, vote_matrix, weights):
-    #    weak_labels = []
-    #    for j in range(vote_matrix.shape[1]):
-    #        weak_label = np.zeros((len(self.task.classes),))
-    #        for i in range(vote_matrix.shape[0]):
-    #            weak_label += weights[i] * vote_matrix[i][j]
-    #        weak_labels.append(weak_label / sum(weights))
-    #    return weak_labels
-
-=======
->>>>>>> ebca2a2d
     def _to_soft_one_hot(self, l):
         soh = [0.1 / len(self.task.classes)] * len(self.task.classes)
         soh[l] += 0.9
