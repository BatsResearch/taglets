--- conflicted
+++ resolved
@@ -174,18 +174,9 @@
              return [NaiveVideoModule]
         else:
             if self.task.scads_path is not None:
-<<<<<<< HEAD
                 return [
-                        PseudoShotModule]
+                        PseudoShotModule, ZSLKGModule, FixMatchModule]
             return [PseudoShotModule]
-=======
-                return [MultiTaskModule,
-                        ZSLKGModule,
-                        TransferModule,
-                        FineTuneModule,
-                        FixMatchModule]
-            return [FineTuneModule, FixMatchModule]
->>>>>>> 261b03e9
 
     def _combine_soft_labels(self, weak_labels, unlabeled_dataset, labeled_dataset):
         labeled = DataLoader(labeled_dataset, batch_size=1, shuffle=False)
