--- conflicted
+++ resolved
@@ -44,19 +44,11 @@
         Executes a training pipeline end-to-end, turning a Task into an EndModel
         :return: A trained EndModel
         """
-<<<<<<< HEAD
         # Gets datasets
         labeled = self.task.get_labeled_train_data()
         unlabeled = self.task.get_unlabeled_train_data()
         val = self.task.get_validation_data()
 
-=======
-
-        # Creates data loaders
-        labeled = self._get_data_loader(self.task.get_labeled_train_data(), shuffle=True)
-        unlabeled = self._get_data_loader(self.task.get_unlabeled_train_data(), shuffle=False)
-        val = self._get_data_loader(self.task.get_validation_data(), shuffle=False)
->>>>>>> ef4cb8cb
         unlabeled_images_labels = []
         if unlabeled is not None:
             # Initializes taglet-creating modules
@@ -77,13 +69,9 @@
             # Executes taglets
             log.info("Executing taglets")
             vote_matrix = taglet_executor.execute(unlabeled, self.use_gpu)
-<<<<<<< HEAD
-            # # plus 1 because labelmodel 1-based indexing (0 is for restraining from voting)
+          # plus 1 because labelmodel 1-based indexing (0 is for restraining from voting)
             # vote_matrix += 1
-=======
-            # plus 1 because labelmodel 1-based indexing (0 is for restraining from voting)
-            #vote_matrix += 1
->>>>>>> ef4cb8cb
+
             log.info("Finished executing taglets")
     
             # # Learns label model
@@ -111,34 +99,12 @@
         return self.end_model
 
     def _get_taglets_modules(self):
-<<<<<<< HEAD
         if self.task.scads_path is not None:
             return [TransferModule(task=self.task), FineTuneModule(task=self.task)]
             # return [FineTuneModule(task=self.task), PrototypeModule(task=self.task),
             # TransferModule(task=self.task), MultiTaskModule(task=self.task)]
         #return [FineTuneModule(task=self.task), PrototypeModule(task=self.task)]
         return [FineTuneModule(task=self.task)]
-=======
-        #if self.task.scads_path:
-           # return [ TransferModule(task=self.task),FineTuneModule(task=self.task)]
-            # return [FineTuneModule(task=self.task), PrototypeModule(task=self.task), TransferModule(task=self.task), MultiTaskModule(task=self.task)]
-        #return [FineTuneModule(task=self.task), PrototypeModule(task=self.task)]
-        return [HyperbolicProtoModule(task=self.task)]
-
-    def _get_data_loader(self, dataset, shuffle=True):
-        """
-        Creates a DataLoader for the given dataset
-
-        :param dataset: Dataset to wrap
-        :param shuffle: whether to shuffle the data
-        :return: the DataLoader
-        """
-        if dataset != None:
-            return DataLoader(dataset, batch_size=self.batch_size,
-                            shuffle=shuffle, num_workers=self.num_workers)
-        else:
-            return None
->>>>>>> ef4cb8cb
 
     def _train_label_model(self, vote_matrix):
         log.info("Training label model")
