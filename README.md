# TAGLETS:  A System for Automatic Semi-Supervised Learning with Auxiliary Data

## Installation

The package requires `python3.7`. You first need to clone this repository:
```
git clone https://github.com/BatsResearch/taglets.git
```

Before installing TAGLETS, we recommend creating and activating a new virtual environment which can be done by the following script:
```
python -m venv taglets_venv
source taglets_venv/bin/activate
```

You also want to make sure `pip` is up-to-date:
```
pip install --upgrade pip
```

Then, to install TAGLETS and download related files, run:
```
bash setup.sh
```


## Solve a task (with limited labeled data) with TAGLETS

For this demo, we will assume that our auxiliary dataset is CIFAR-100, and we want to solve CIFAR-10 with only 
0.1% of its training data labeled.

First, download CIFAR-100 and the SCADS file with CIFAR-100 installed by running the below bash script at the outermost 
directory of TAGLETS 

```
mkdir aux_data
cd aux_data
wget -nc https://storage.googleapis.com/taglets-public/cifar100.zip
unzip cifar100.zip
rm cifar100.zip
cd ../predefined
wget -nc https://storage.googleapis.com/taglets-public/scads.cifar100.sqlite3
cd embeddings
wget -nc https://storage.googleapis.com/taglets-public/embeddings/cifar100_processed_numberbatch.h5
```

Then, run the below python script (this exact script is available in run_demo.py): 

(!!We recommend using GPUs to run the script below. It takes 30 minutes to run the script on 4 V100s. Please see the GPU/Multi-GPU support for instructions on how to launch the python script so that it uses GPUs and also 
uncomment the commented part of the code below)

```python
import numpy as np
import torch.nn as nn
from torch.utils.data import Subset, Dataset
from torchvision.datasets import CIFAR10
import torchvision.models as models
import torchvision.transforms as transforms

from taglets import Controller
from taglets.scads import Scads
from taglets.task import Task
from taglets.task.utils import labels_to_concept_ids
from taglets.modules import MultiTaskModule, ZSLKGModule, TransferModule

# from taglets.models import bit_backbone

# IMPORTANT!!: Uncomment this part of the code if you want to use GPUs
# import random
# from accelerate import Accelerator
# accelerator = Accelerator()
# # We want to avoid non-deterministic behavoirs in our multi-GPU code
# random.seed(0)
# np.random.seed(0)
# # If multiple processes try to download CIFAR10 to the filesytem at once, you might get an error
# # So we modify the code to download the dataset only in the main process
# if accelerator.is_local_main_process:
#     _ = CIFAR10('.', train=True, download=True)
#     _ = CIFAR10('.', train=False, download=True)
# accelerator.wait_for_everyone()

# ---------------- Setting up an example task with limited labeled data ---------------
# This example task is CIFAR10, but only 0.1% of the training data is labeled.
# The rest of the training data is used as unlabeled examples.

data_mean = [0.485, 0.456, 0.406]
data_std = [0.229, 0.224, 0.225]
train_transform = transforms.Compose([
    transforms.RandomResizedCrop((224, 224), scale=(0.8, 1.0)),
    transforms.RandomHorizontalFlip(),
    transforms.ToTensor(),
    transforms.Normalize(mean=data_mean, std=data_std)
])
test_transform = transforms.Compose([
    transforms.Resize((224, 224)),
    transforms.ToTensor(),
    transforms.Normalize(mean=data_mean, std=data_std)
])
train_dataset = CIFAR10('.', train=True, transform=train_transform, download=True)
test_dataset = CIFAR10('.', train=True, transform=test_transform, download=True)

labeled_percent = 0.001
num_train_data = 50000
indices = list(range(num_train_data))
train_split = int(np.floor(labeled_percent * num_train_data))
np.random.shuffle(indices)
labeled_idx = indices[:train_split]
unlabeled_idx = indices[train_split:]
labeled_dataset = Subset(train_dataset, labeled_idx)
unlabeled_dataset = Subset(train_dataset, unlabeled_idx)

# Make sure TAGLETS will not see the labels of unlabeled data
class HiddenLabelDataset(Dataset):
    """
    Wraps a labeled dataset so that it appears unlabeled
    """
    def __init__(self, dataset):
        self.subset = dataset
        self.dataset = self.subset.dataset

    def __getitem__(self, idx):
        data = self.subset[idx]
        try:
            img1, img2, _ = data
            return img1, img2

        except ValueError:
            return data[0]

    def __len__(self):
        return len(self.subset)
unlabeled_dataset = HiddenLabelDataset(unlabeled_dataset)

class_names = ['airplane', 'automobile', 'bird', 'cat', 'deer', 'dog', 'frog',
               'horse', 'ship', 'truck']
# You can either use our utility function to automatically map class names to concepts,
# Or you can do it manually
concepts = labels_to_concept_ids(class_names)

# --------------------------------------------------------------------------------------

# Set the path where your auxiliary datasets are at
Scads.set_root_path('aux_data')

# Choose your backbone - we support ResNet50 and Bit-ResNet50v2
initial_model = models.resnet50(pretrained=True)
initial_model.fc = nn.Identity()
# We provide BigTransfer using resnet50v2 pre-trained on ImageNet-21k:
# initial_model = bit_backbone()

# Configure your Task instance
# SCADS and SCADS Embeddings files for the setup of SCADS used in the paper (ConceptNet + ImageNet21k)
# is automatically downloaded when you install and set up TAGLETS
scads_path = 'predefined/scads.cifar100.sqlite3' # Path to SCADS file
scads_embedding_path = 'predefined/embeddings/numberbatch-en19.08.txt.gz' # Path to SCADS Embedding file
# Optional (for faster computation): path to processed SCADS Embedding file where all embeddings of nodes without images are removed
processed_scads_embedding_path='predefined/embeddings/cifar100_processed_numberbatch.h5'

task = Task('limited-labeled-cifar10', # Task name
            concepts, # Target concepts
            (224, 224), # Image size
            labeled_dataset, # Training labeled data
            unlabeled_dataset, # Training unlabeled data
            None, # Validation dataset
            32, # Batch size
            scads_path=scads_path, # Path to the SCADS file
            scads_embedding_path=scads_embedding_path, # Path to the SCADS Embeddings file
            processed_scads_embedding_path=processed_scads_embedding_path, # (Optional) Path to
            # the processed SCADS Embeddings file where the nodes without any auxiliary images are pruned
            wanted_num_related_class=3) # Num of auxiliary classes per target class
task.set_initial_model(initial_model)
task.set_model_type('resnet50') # or 'bigtransfer'

# Pick the training modules
modules = [MultiTaskModule, ZSLKGModule, TransferModule]

# Use the Task instance to create a Controller
# Then, use the Controller to get a trained end model, ready to do prediction
controller = Controller(task, modules=modules)
end_model = controller.train_end_model()

# Use the trained end model to get predictions
outputs, _ = end_model.predict(test_dataset)
predictions = np.argmax(outputs, 1)

# Or get the end model's accuracy on the test data
print(f'Accuracy on the test data = {end_model.evaluate(test_dataset)}')
```

<<<<<<< HEAD
## Customize SCADs

One main component of TAGLETS is its Structured Collection of Annotated Datasets, or SCADs. 

In the previous example, we assume SCADs to be composed of ImageNet-21k installed on top of [ConceptNet](https://conceptnet.io/). 
But the original idea of SCADs is to gather all the datasets, public accessible or available to internal organization, that can be helpful to learn the novel target task.

Here we show you how to fully exploit the potential of a SCADs by introducing how new annotated datasets can be installed on top of ConceptNet.

![SCADs](figures_for_readme/scads.jpg)


Conceptually, to install a new dataset in SCADs means to:

1. Align the dataset's categories to nodes (or concepts) in ConceptNets.
2. Associate categories' images to the corresponding concepts.

To download SCADs sqlite file with no datasets installed, you can run the following script:
```
mv predefined 
wget -nc https://storage.googleapis.com/taglets-public/scads.nodataset.sqlite3
```

Practically, to install a new dataset, we proceed as follows.

1. In `taglets/taglets/scads/create/intall.py`, define a subclass of `ImageClassificationInstaller` that at least:
    - Get the name of the new dataset (`get_name()`).
    ```python
    def get_name(self):
        return "New dataset"
    ```
    - Rename dataset's categories to handle string mismatch with the corresponding concept. In particular you can specify a dictionary to resolve the names conflicts between your categories' names and SCADs nodes (`get_conceptnet_id(label)`).
    ```python
    def get_conceptnet_id(self, label):
        label_to_label = {1: 'person', 2: 'bicycle', 
                          3: 'car', 4: 'motorcycle',
                          5: 'airplane', 6: 'bus'
                          }

        return "/c/en/" + label_to_label[label].lower().replace(" ", "_").replace("-", "_")
    ```
    or
    ```python
    def get_conceptnet_id(self, label):
        exceptions = {'paint_can': 'can_of_paint',
                      'The_Eiffel_Tower': 'eiffel_tower',
                      'animal_migration': 'migration'
                      }
        
        if label in exceptions:
            return "/c/en/" + exceptions[label]
        return "/c/en/" + label.lower().replace(" ", "_").replace("-", "_")
    ```
    - Add each image inthe dataset to its corresponding concept in the knowledge graph (`get_data(dataset, session, root)`).  
    ```python
    def get_data(self, dataset, session, root):
        # Initialize the list of images
        all_images = []
        
        # Loop over the new dataset's categories 
        for label in categories:
            # Get the the node in SCADs corresponding
            # to the image's label
            node = session.query(Node)\
                   .filter_by(conceptnet_id=self.get_conceptnet_id(label))\
                   .first()

            node_id = node.id if node else None
            if not node_id:
                continue
            # If node exists, iterate through the category's images
            for image in os.listdir('path to where labeled images are stored')):
                img = Image(dataset_id=dataset.id, # dataset is an instance to find in install.py
                            node_id=node_id, # node in SCADs extracted above
                            path='path to the image'))
                all_images.append(img)
        return all_images
    ```
    
  
  In the same file, you can find several examples of `ImageClassificationInstaller` subclasses that you can refer to.


2. Make sure that [here](https://github.com/BatsResearch/taglets/blob/general_system/taglets/scads/create/install.py#L420) and [here](https://github.com/BatsResearch/taglets/blob/general_system/taglets/scads/create/install.py#L461) you add your dataset to properly install it.


3. Install the dataset. To update the current version of SCADs:
    
    - Place yourself in the root folder and run 
    
    ```
    python -m taglets.scads.create.install --db predefined/<current scads> --root <dataset root folder>  --newdata <name>
    ```

4. Update the list of concepts to consider while looking for target-related auxiliary data (i.e., only the concepts corresponding to images).
    - Add [here](https://github.com/BatsResearch/taglets/blob/general_system/taglets/scads/interface/scads_embedding.py#L267) the following line of code 
    ```
    process_embeddings()
    ```
    - To update the file `predefined/embeddings/processed_numberbatch.h5`, place yourself in the root folder and run
    ```
    python -m taglets.scads.interface.scadsembedding
    ```
  
=======
>>>>>>> f46512f5
## GPU/Multi-GPU Support

TAGLETS uses the package `accelerate` to support the use of one or more GPUs. You need to use the `accelerate launcher` to run the script in order to use GPUs. 

Suppose you want to use 4 GPUs. Your config file, e.g., `acclerate_config.yml`, should look similar to this:
```yml
compute_environment: LOCAL_MACHINE
distributed_type: MULTI_GPU
fp16: false
machine_rank: 0
main_process_ip: null
main_process_port: null
main_training_function: main
num_machines: 1
num_processes: 4 # set this number to the number of gpus
```

Then, you can run the launcher as following:
```
accelerate launch --config_file accelerate_config.yml run_demo.py
```
where `run_demo.py` contains your python script using TAGLETS

One important thing to note of `accelerate` is it spawns multiple processes running the same python script, so as with other multiprocessing code, you need to keep in mind the usual parallelization caveats. These include but not limited to:

- Make sure the script is deterministic across processes
- When saving or loading files, make sure all processes are joined before doing so
- When interacting with an external server, might want to only do that only in the main process to avoid duplicate requests

We recommend reading more about `accelerate` before you try to use multiple gpus: https://huggingface.co/docs/accelerate/ <|MERGE_RESOLUTION|>--- conflicted
+++ resolved
@@ -1,4 +1,34 @@
 # TAGLETS:  A System for Automatic Semi-Supervised Learning with Auxiliary Data
+![Tests](https://github.com/BatsResearch/taglets/actions/workflows/test.yml/badge.svg)
+[![Build Status](https://travis-ci.com/BatsResearch/taglets.svg?token=sinAgJjnTsxQ2oN3R9vi&branch=master)](https://travis-ci.com/BatsResearch/taglets)
+
+TAGLETS is a system that automatically and efficiently exploits all available data, including labeled, unlabeled, and auxiliary data, for a given task to produce a single, robust classifier. TAGLETS extracts relevant auxiliary data for training using SCADs, a database of auxiliary data aligned with concepts in ConceptNet, and passes all relevant data to an ensemble of user-specified modules, which are trained and distilled into a final classifier.  
+
+![TAGLETS](figures_for_readme/taglets.jpg)
+
+Our paper can be accessed on [arxiv](https://arxiv.org/abs/2111.04798).
+
+## Performance
+We evaluate TAGLETS on three image classification datasets: [**Flickr Material database**](https://people.csail.mit.edu/lavanya/fmd.html), [**Office-Home dataset**](https://www.hemanthdv.org/officeHomeDataset.html), and [**Grocery Store dataset**](https://github.com/marcusklasson/GroceryStoreDataset). In our experiments, we vary the number of labeled examples per class from 1 to 20 and treat the remaining training data as unlabeled data. We compare TAGLETS to state-of-the-art transfer and semi-supervised learning methods, all of which use [BigTransfer](https://arxiv.org/abs/1912.11370) (ImageNet-21k) as a pretrained backbone. 
+
+|    Method        | OfficeHome-Product (1-shot)  | OfficeHome-Product (5-shot) | OfficeHome-Clipart (1-shot) | OfficeHome-Clipart (5-shot) |  
+|------------------|--------------------|--------------------|--------------------|--------------------|
+| Fine-tuning             | 57.28 ± 5.20   |  84.41 ± 1.17 | 30.36 ± 2.54 |  63.44 ± 2.10  | 
+| Fine-tuning (distilled) | 58.21 ± 4.56   |  85.03 ± 0.22 | 31.74 ± 1.96 | 62.92 ± 1.99 | 
+| FixMatch                | 49.03 ± 2.54   |  83.03 ± 2.97 | 30.67 ± 5.44 | 64.77 ± 1.75  | 
+| Meta Pseudo Labels      | 59.95 ± 0.44   |  81.53 ± 1.01 | 31.74 ± 2.10 | 62.92 ± 2.13            |           
+| TAGLETS                 | **70.92 ± 1.67** | **86.31 ± 1.01** | **46.97 ± 2.46**  |   **67.64 ± 3.34** |
+
+
+|    Method        | Grocery Store (1-shot)  | Grocery Store (5-shot) | Flickr Material (1-shot) | Flickr Material (5-shot) |  
+|---------------------|--------------------|--------------------|--------------------|--------------------|
+| Fine-tuning             |  51.32 ± 3.23   |  85.16 ± 2.41 | 52.67 ± 2.35 | 70.07 ± 1.52  | 
+| Fine-tuning (distilled) | 52.42 ± 1.03   | 86.06 ± 1.81| 57.53 ± 10.95 | 73.27 ± 1.03 | 
+| FixMatch                |  48.58 ± 13.41   | 87.61 ± 4.82 | 19.07 ± 31.91 | 60.67 ± 5.03  | 
+| Meta Pseudo Labels      | 54.51 ± 6.22   |   84.02 ± 1.30 | 52.73 ± 5.82 | 69.80 ± 2.24           |           
+| TAGLETS                 | **61.60 ± 2.90** | **88.91 ± 1.07** | **68.07 ± 5.76**  |   **75.20 ± 1.72** |
+
+In the few-shot setting, TAGLETS outperforms existing semi-supervised and transfer learning methods in all datasets and matches the performance of these methods in the mid-shot regime. See **Section 4** of our [paper](https://arxiv.org/abs/2111.04798) for more fine-grained results and an ablation study. 
 
 ## Installation
 
@@ -187,7 +217,37 @@
 print(f'Accuracy on the test data = {end_model.evaluate(test_dataset)}')
 ```
 
-<<<<<<< HEAD
+## GPU/Multi-GPU Support
+
+TAGLETS uses the package `accelerate` to support the use of one or more GPUs. You need to use the `accelerate launcher` to run the script in order to use GPUs. 
+
+Suppose you want to use 4 GPUs. Your config file, e.g., `acclerate_config.yml`, should look similar to this:
+```yml
+compute_environment: LOCAL_MACHINE
+distributed_type: MULTI_GPU
+fp16: false
+machine_rank: 0
+main_process_ip: null
+main_process_port: null
+main_training_function: main
+num_machines: 1
+num_processes: 4 # set this number to the number of gpus
+```
+
+Then, you can run the launcher as following:
+```
+accelerate launch --config_file accelerate_config.yml run_demo.py
+```
+where `run_demo.py` contains your python script using TAGLETS
+
+One important thing to note of `accelerate` is it spawns multiple processes running the same python script, so as with other multiprocessing code, you need to keep in mind the usual parallelization caveats. These include but not limited to:
+
+- Make sure the script is deterministic across processes
+- When saving or loading files, make sure all processes are joined before doing so
+- When interacting with an external server, might want to only do that only in the main process to avoid duplicate requests
+
+We recommend reading more about `accelerate` before you try to use multiple gpus: https://huggingface.co/docs/accelerate/ 
+
 ## Customize SCADs
 
 One main component of TAGLETS is its Structured Collection of Annotated Datasets, or SCADs. 
@@ -291,36 +351,15 @@
     ```
     python -m taglets.scads.interface.scadsembedding
     ```
-  
-=======
->>>>>>> f46512f5
-## GPU/Multi-GPU Support
-
-TAGLETS uses the package `accelerate` to support the use of one or more GPUs. You need to use the `accelerate launcher` to run the script in order to use GPUs. 
-
-Suppose you want to use 4 GPUs. Your config file, e.g., `acclerate_config.yml`, should look similar to this:
-```yml
-compute_environment: LOCAL_MACHINE
-distributed_type: MULTI_GPU
-fp16: false
-machine_rank: 0
-main_process_ip: null
-main_process_port: null
-main_training_function: main
-num_machines: 1
-num_processes: 4 # set this number to the number of gpus
-```
-
-Then, you can run the launcher as following:
-```
-accelerate launch --config_file accelerate_config.yml run_demo.py
-```
-where `run_demo.py` contains your python script using TAGLETS
-
-One important thing to note of `accelerate` is it spawns multiple processes running the same python script, so as with other multiprocessing code, you need to keep in mind the usual parallelization caveats. These include but not limited to:
-
-- Make sure the script is deterministic across processes
-- When saving or loading files, make sure all processes are joined before doing so
-- When interacting with an external server, might want to only do that only in the main process to avoid duplicate requests
-
-We recommend reading more about `accelerate` before you try to use multiple gpus: https://huggingface.co/docs/accelerate/ +    
+## Citation
+
+Please cite the following paper if you are using our framework :)
+
+```
+@inproceedings{piriyakulkij:mlsys22,
+  Author = {Wasu Piriyakulkij and Cristina Menghini and Ross Briden and Nihal V. Nayak and Jeffrey Zhu and Elaheh Raisi and Stephen H. Bach},
+  Title = {{TAGLETS}: {A} System for Automatic Semi-Supervised Learning with Auxiliary Data},
+  Booktitle = {Conference on Machine Learning and Systems (MLSys)},
+  Year = {2022}}
+```