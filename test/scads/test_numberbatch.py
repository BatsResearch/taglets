--- conflicted
+++ resolved
@@ -6,11 +6,7 @@
 class TestScadsEmbedding(unittest.TestCase):
     @classmethod
     def setUpClass(cls):
-<<<<<<< HEAD
-        embedding_path = 'predefined/numberbatch-en19.08.txt.gz'
-=======
         embedding_path = 'predefined/embeddings/numberbatch-en19.08.txt.gz'
->>>>>>> d468110b
         ScadsEmbedding.load(embedding_path)
 
     def test_oov(self):
