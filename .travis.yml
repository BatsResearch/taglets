# Travis CI config for taglets

dist: xenial
sudo: false
language: python
python:
  - "3.7"

cache:
  directories:
    - download

before_install:
  - travis_retry
    wget https://repo.continuum.io/miniconda/Miniconda3-4.5.1-Linux-x86_64.sh
    --output-document=download/miniconda.sh
  - bash download/miniconda.sh -b -p $HOME/miniconda
  - source $HOME/miniconda/etc/profile.d/conda.sh
  - conda config --set always_yes yes --set changeps1 no
  - conda info --all
  - travis_retry
    wget https://conceptnet.s3.amazonaws.com/downloads/2019/numberbatch/numberbatch-en-19.08.txt.gz
    -O download/numberbatch-en-19.08.txt.gz

install:
  - pip install -q .
  - pip install -r requirements.txt
  - export PYTHONPATH=".:$PYTHONPATH"

script:
  - python test/test_controller.py
  - python test/pipeline/test_trainable.py
  - python test/scads/test_scads.py
<<<<<<< HEAD
  - python test/scads/test_numberbatch.py
  - python test/active/test_active_learning.py
=======
  - python test/active/test_active_learning.py
  - python test/modules/test_zero_shot.py
>>>>>>> fe385c79
<|MERGE_RESOLUTION|>--- conflicted
+++ resolved
@@ -31,10 +31,6 @@
   - python test/test_controller.py
   - python test/pipeline/test_trainable.py
   - python test/scads/test_scads.py
-<<<<<<< HEAD
   - python test/scads/test_numberbatch.py
   - python test/active/test_active_learning.py
-=======
-  - python test/active/test_active_learning.py
-  - python test/modules/test_zero_shot.py
->>>>>>> fe385c79
+  - python test/modules/test_zero_shot.py